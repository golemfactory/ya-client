--- conflicted
+++ resolved
@@ -785,44 +785,6 @@
     OK:
       description: OK
 
-<<<<<<< HEAD
-=======
-    BadRequest:
-      description: Bad request
-      content:
-        application/json:
-          schema:
-            $ref: 'common.yaml#/components/schemas/ErrorMessage'
-
-    Unauthorized:
-      description: Unauthorized
-      content:
-        application/json:
-          schema:
-            $ref: 'common.yaml#/components/schemas/ErrorMessage'
-
-    NotFound:
-      description: Object not found
-      content:
-        application/json:
-          schema:
-            $ref: 'common.yaml#/components/schemas/ErrorMessage'
-
-    ServerError:
-      description: Server error
-      content:
-        application/json:
-          schema:
-            $ref: 'common.yaml#/components/schemas/ErrorMessage'
-
-    AckTimeout:
-      description: The Requestor has not responded to the request within timeout.
-      content:
-        application/json:
-          schema:
-            $ref: 'common.yaml#/components/schemas/ErrorMessage'
-
->>>>>>> d1a72a6d
     DebitNoteCancelRefused:
       description: The Requestor has refused to cancel the Debit Note.
       content:
