--- conflicted
+++ resolved
@@ -1416,10 +1416,6 @@
     DebitNoteReceivedEvent:
       allOf:
         - $ref: '#/components/schemas/DebitNoteEvent'
-<<<<<<< HEAD
-
-=======
->>>>>>> 7c7bb215
 
     DebitNoteAcceptedEvent:
       allOf:
@@ -1477,10 +1473,6 @@
     InvoiceReceivedEvent:
       allOf:
         - $ref: '#/components/schemas/InvoiceEvent'
-<<<<<<< HEAD
-
-=======
->>>>>>> 7c7bb215
 
     InvoiceAcceptedEvent:
       allOf:
