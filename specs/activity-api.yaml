openapi: 3.0.1
info:
  title: Yagna Activity API
  version: 1.7.0
  description: '
      The Activity API can be perceived as controls which a Requestor-side application
      has to steer the execution of an Activity as specified in an Agreement which
      has been negotiated via the Market API/Protocol. This defines possible interactions
      between the Requestor application (via Activity API) and the generic components
      running on the Provider node, which host the Provider-side application code.

      The possible interactions imply a logical “execution environment” component, which
      is the host/container for the “payload” code. The “execution environment” is specified
      as an ExeUnit, with a generic interface via which a Provider node’s Activity Controller
      can operate the hosted code.

      It conforms with capability level 1 of the [Activity API specification]
      (https://golem-network.gitbook.io/golem-internal-documentation-test/golem-activity-protocol/golem-activity-api).
  '

servers:
  - url: /activity-api/v1

security:
  - app_key: [ ]

tags:
  - name: requestor_control
    description: Requestor Part (Control)
  - name: requestor_state
    description: Requestor Part (State)
  - name: provider
    description: Provider Part

paths:

  /activity:

    post:
      tags:
        - requestor_control
      summary: Creates new Activity based on given Agreement.
      description: '**Note:** This call shall get routed as a provider event (see
        ProviderEvent structure).'
      operationId: createActivity
      parameters:
        - $ref: 'common.yaml#/parameters/ackTimeout'
      requestBody:
        content:
          application/json:
            schema:
              oneOf:
                - type: string
                - $ref: '#/components/schemas/CreateActivityRequest'
        required: true
      responses:
        201:
          description: Success
          content:
            application/json:
              schema:
                oneOf:
                  - type: string
                  - $ref: '#/components/schemas/CreateActivityResult'
        400:
          $ref: 'common.yaml#/responses/BadRequest'
        403:
          $ref: 'common.yaml#/responses/Forbidden'
        404:
          $ref: 'common.yaml#/responses/NotFound'
        500:
          $ref: 'common.yaml#/responses/ServerError'

      x-codegen-request-body-name: agreementId

  /activity/{activityId}/exec:

    post:
      tags:
        - requestor_control
      summary: Executes an ExeScript batch within a given Activity.
      description: '**Note:** This call shall get routed directly to ExeUnit.'
      operationId: exec
      parameters:
        - name: activityId
          in: path
          required: true
          schema:
            type: string
      requestBody:
        content:
          application/json:
            schema:
              $ref: '#/components/schemas/ExeScriptRequest'
        required: true
      responses:
        200:
          description: Success
          content:
            application/json:
              schema:
                type: string
                example: '"batchId"'
        400:
          $ref: 'common.yaml#/responses/BadRequest'
        403:
          $ref: 'common.yaml#/responses/Forbidden'
        404:
          $ref: 'common.yaml#/responses/NotFound'
        500:
          $ref: 'common.yaml#/responses/ServerError'
      x-codegen-request-body-name: script

  /activity/{activityId}/encrypted:
    post:
      tags:
        - requestor_control
      summary: Sends encrypted command to secure exe-unit.
      operationId: callEncrypted
      requestBody:
        required: true
        content:
          application/octet-stream:
            schema:
              type: string
              format: binary
      parameters:
        - name: activityId
          in: path
          required: true
          schema:
            type: string
      responses:
        200:
          description: Success
          content:
            application/octet-stream:
              schema:
                type: string
                format: binary
        404:
          $ref: 'common.yaml#/responses/NotFound'
        500:
          $ref: 'common.yaml#/responses/ServerError'

  /activity/{activityId}/exec/{batchId}:
    get:
      tags:
        - requestor_control
      summary: Queries for ExeScript batch results.
      description: >
        'This call shall collect ExeScriptCommand result objects
        received directly from ExeUnit (via the long polling pattern).
        **Note:** two formats of response are specified (as indicated by the Accept header):
          - application/json - standard JSON response, specified below, as code generators handle it properly.
          - text/event-stream - an EventSource implementation (as per https://www.w3.org/TR/eventsource/).
            This isn't explicitly specified as code generators generally are unable to handle this.
            The streaming events adhere to following format:

              event: runtime
              data: <RuntimeEvent structure>

            This streaming endpoint requires dedicated implementation. '
      operationId: getExecBatchResults
      parameters:
        - name: activityId
          in: path
          required: true
          schema:
            type: string
        - name: batchId
          in: path
          required: true
          schema:
            type: string
        - name: commandIndex
          description: >
            Wait until command with the specified index finishes. Must be accompanied by a valid "pollTimeout" query parameter.
          required: false
          in: query
          schema:
            type: number
            format: integer
            minimum: 0
        - $ref: 'common.yaml#/parameters/pollTimeout'
      responses:
        200:
          description: Success
          content:
            application/json: # standard JSON response
              schema:
                type: array
                items:
                  $ref: '#/components/schemas/ExeScriptCommandResult'
            # text/event-stream: # an EventSource implementation (as per https://www.w3.org/TR/eventsource/),
            #                      not explicitly specified in YAML.
        400:
          $ref: 'common.yaml#/responses/BadRequest'
        403:
          $ref: 'common.yaml#/responses/Forbidden'
        404:
          $ref: 'common.yaml#/responses/NotFound'
        500:
          $ref: 'common.yaml#/responses/ServerError'

  /activity/{activityId}/agreement:
    get:
      tags:
        - provider
        - requestor_state
      summary: Returns agreement_id corresponding to the activity
      description: >
        'This call shall return id of the agreement that lead to the creation of this activity'
      operationId: getActivityAgreement
      parameters:
        - name: activityId
          in: path
          required: true
          schema:
            type: string
      responses:
        200:
          description: Agreement.
          content:
            application/json:
              schema:
                type: string
                description: Agreement Id
        400:
          $ref: 'common.yaml#/responses/BadRequest'
        403:
          $ref: 'common.yaml#/responses/Forbidden'
        404:
          $ref: 'common.yaml#/responses/NotFound'
        500:
          $ref: 'common.yaml#/responses/ServerError'

  /activity/{activityId}:

    delete:
      tags:
        - requestor_control
      summary: Destroys given Activity.
      description: '**Note:** This call shall get routed as a provider event (see
        ProviderEvent structure).'
      operationId: DestroyActivity
      parameters:
        - name: activityId
          in: path
          required: true
          schema:
            type: string
        - $ref: 'common.yaml#/parameters/ackTimeout'
      responses:
        200:
          description: Success
          content: { }
        403:
          $ref: 'common.yaml#/responses/Forbidden'
        404:
          $ref: 'common.yaml#/responses/NotFound'
        500:
          $ref: 'common.yaml#/responses/ServerError'

  /events:
    get:
      tags:
        - provider
      summary: Fetch Requestor command events.
      operationId: CollectActivityEvents
      parameters:
        - $ref: 'common.yaml#/parameters/appSessionId'
        - $ref: 'common.yaml#/parameters/afterTimestamp'
        - $ref: 'common.yaml#/parameters/pollTimeout'
        - $ref: 'common.yaml#/parameters/maxEvents'

      responses:
        200:
          $ref: '#/components/responses/ProviderEventList'
        403:
          $ref: 'common.yaml#/responses/Forbidden'
        500:
          $ref: 'common.yaml#/responses/ServerError'

  /activity/{activityId}/state:

    get:
      tags:
        - provider
        - requestor_state
      summary: Get state of specified Activity.
      operationId: GetActivityState
      parameters:
        - name: activityId
          in: path
          required: true
          schema:
            type: string
      responses:
        200:
          description: Success
          content:
            application/json:
              schema:
                $ref: '#/components/schemas/ActivityState'
        404:
          $ref: 'common.yaml#/responses/NotFound'
        500:
          $ref: 'common.yaml#/responses/ServerError'

    put:
      tags:
        - provider
      summary: Set state of specified Activity.
      operationId: SetActivityState
      parameters:
        - name: activityId
          in: path
          required: true
          schema:
            type: string
      requestBody:
        content:
          application/json:
            schema:
              $ref: '#/components/schemas/ActivityState'
        required: true
      responses:
        200:
          description: Success
          content: { }
        404:
          $ref: 'common.yaml#/responses/NotFound'
        500:
          $ref: 'common.yaml#/responses/ServerError'

  /activity/{activityId}/usage:

    get:
      tags:
        - provider
        - requestor_state
      summary: Get usage of specified Activity.
      operationId: GetActivityUsage
      parameters:
        - name: activityId
          in: path
          required: true
          schema:
            type: string
      responses:
        200:
          description: Success
          content:
            application/json:
              schema:
                $ref: '#/components/schemas/ActivityUsage'
        404:
          $ref: 'common.yaml#/responses/NotFound'
        500:
          $ref: 'common.yaml#/responses/ServerError'

  /activity/{activityId}/command:

    get:
      tags:
        - requestor_state
      summary: Get running commands for a specified Activity.
      description: '**Note:** This call shall get routed directly to ExeUnit.'
      operationId: GetRunningCommand
      parameters:
        - name: activityId
          in: path
          required: true
          schema:
            type: string
      responses:
        200:
          $ref: '#/components/responses/ExeScriptCommandStateList'
        404:
          $ref: 'common.yaml#/responses/NotFound'
        500:
          $ref: 'common.yaml#/responses/ServerError'


components:
  securitySchemes:
    app_key:
      $ref: 'common.yaml#/components/securitySchemes/app_key'

  responses:
    ExeScriptCommandStateList:
      description: OK
      content:
        application/json:
          schema:
            type: array
            items:
              $ref: '#/components/schemas/ExeScriptCommandState'

    ProviderEventList:
      description: OK
      content:
        application/json:
          schema:
            type: array
            items:
              $ref: '#/components/schemas/ProviderEvent'

  schemas:
    CreateActivityRequest:
      type: object
      required:
        - agreementId
      properties:
        agreementId:
          type: string
        requestorPubKey:
          type: string

    CreateActivityResult:
      type: object
      required:
        - activityId
      properties:
        activityId:
          type: string
        credentials:
          $ref: '#/components/schemas/Credentials'

    Credentials:
      type: object
      required:
        - sgx
      properties:
        sgx:
          $ref: '#/components/schemas/SgxCredentials'

    SgxCredentials:
      type: object
      required:
        - enclavePubKey
        - requestorPubKey
        - payloadHash
        - iasReport
        - iasSig
      properties:
        enclavePubKey:
          type: string
          format: hex
        requestorPubKey:
          type: string
          format: hex
        payloadHash:
          type: string
        iasReport:
          type: string
        iasSig:
          type: string
          format: hex

    ExeScriptRequest:
      required:
        - text
      type: object
      properties:
        text:
          type: string

    # ExeScript structures


    ExeScriptCommand:
      description: '
        The specification of ExeScript commands format as per Activity API specification.
        Including TRANSFER command syntax extension described in
        [this specification](https://github.com/golemfactory/golem-architecture/blob/master/GIPS/GIP-PR0001-multifile-transfer.md).

        ## Implementation Notes

        The schemas have been defined to accept a following format of JSON command collections:

        ```
        [
        {
            "deploy": {
              "net": [{ "id": "id", "ip": "10.0.0.2", "mask": "255.255.0.0" }],
              "hosts": {"master": "10.0.0.1"},
<<<<<<< HEAD
              "nodes": {"10.0.0.1": "0xdeadbeef"}
              "volumes": {"/": { "storage": { "size": "10g" } }}
=======
              "nodes": {"10.0.0.1": "0xdeadbeef"},
              "progress" : {"updateInterval": "300ms", "updateStep": null}
>>>>>>> 3c1191be
            }
        },
        {
            "start": {
                "args": []
            }
        },
        {
            "transfer": {
                "from": "http://34.244.4.185:8000/LICENSE",
                "to": "container:/input/file_in",
                "format": "zip",
                "depth": 2,
                "fileset": [{"desc":"all images", "includes": ["*.jpg"], "excludes": ["db*.*"] }],
                "progress" : {"updateInterval": null, "updateStep": 1048576}
            }
        },
        {
            "run": {
                "entry_point": "rust-wasi-tutorial",
                "args": ["/input/file_in", "/output/file_cp"],
                "capture": {
                  "stdout": {"stream": {}},
                  "stderr": {"stream": {}}
                }
            }
        },
        {
            "sign": {}
        },
        {
            "terminate": {}
        },
        ...
        ]
        ```

        ### Rust

        For Rust - this format is a default representation of Rust enum types, as serialized by `serde` library.
        Therefore it is recommended to use this yaml specification to manually specify Rust enum types rather than depend on
        automatically-generated code.

    '
      type: object

    DeployCommand:
      allOf:
        - $ref: '#/components/schemas/ExeScriptCommand'
        - type: object
          required:
            - deploy
          properties:
            deploy:
              $ref: '#/components/schemas/DeployCommandBody'

    DeployCommandBody:
      type: object
      properties:
        net:
          type: array
          items:
            $ref: '#/components/schemas/DeployNetwork'
        hosts:
          type: object
          additionalProperties:
            type: string
        nodes:
          type: object
          additionalProperties:
            type: string
<<<<<<< HEAD
        volumes:
          type: object
          additionalProperties:
            type: string
=======
        progress:
          $ref: '#/components/schemas/ProgressArgs'
>>>>>>> 3c1191be

    DeployNetwork:
      type: object
      required:
        - id
        - ip
        - mask
      properties:
        id:
          type: string
        ip:
          type: string
        mask:
          type: string

    ProgressArgs:
      type: object
      description: Configuration of progress reporting.
        Presence of this field in ExeUnitCommand indicates, that ExeUnit should send
        '#/components/schemas/RuntimeEventKindProgress' events. If non of properties is set
        ExeUnit will use default values.
        Behavior when both properties are defined is ExeUnit specific.
      properties:
        update-interval:
          type: string
          description: Interval between progress reporting events expressed as
            described in specification https://docs.rs/humantime/latest/humantime/fn.parse_duration.html
        update-step:
          type: number
          format: int64
          minimum: 1
          description: Number of units (for example Bytes in case of transfer) after which next
            progress event will be sent.

    StartCommand:
      allOf:
        - $ref: '#/components/schemas/ExeScriptCommand'
        - type: object
          properties:
            start:
              $ref: '#/components/schemas/StartCommandBody'

    StartCommandBody:
      type: object
      properties:
        args:
          type: array
          items:
            type: string

    TransferCommand:
      allOf:
        - $ref: '#/components/schemas/ExeScriptCommand'
        - type: object
          required:
            - transfer
          properties:
            transfer:
              $ref: '#/components/schemas/TransferCommandBody'

    TransferCommandBody:
      type: object
      required:
        - from
        - to
      properties:
        from:
          type: string
        to:
          type: string
        format:
          type: string
        depth:
          type: number
        fileset:
          type: array
          items:
            $ref: '#/components/schemas/FileSet'
        progress:
          $ref: '#/components/schemas/ProgressArgs'

    FileSet:
      properties:
        desc:
          type: string
        includes:
          type: array
          items:
            type: string
        excludes:
          type: array
          items:
            type: string

    RunCommand:
      allOf:
        - $ref: '#/components/schemas/ExeScriptCommand'
        - type: object
          required:
            - run
          properties:
            run:
              $ref: '#/components/schemas/RunCommandBody'

    RunCommandBody:
      type: object
      required:
        - entry_point
      properties:
        entry_point:
          type: string
        args:
          type: array
          items:
            type: string
        capture:
          $ref: '#/components/schemas/Capture'

    Capture:
      type: object
      properties:
        stdout:
          $ref: '#/components/schemas/CaptureMode'
        stderr:
          $ref: '#/components/schemas/CaptureMode'

    CaptureMode:
      type: object
      properties:
        atEnd:
          $ref: '#/components/schemas/CaptureAtEndBody'
        stream:
          $ref: '#/components/schemas/CaptureStreamBody'

    CaptureAtEndBody:
      type: object
      properties:
        part:
          $ref: '#/components/schemas/CapturePart'
        format:
          $ref: '#/components/schemas/CaptureFormat'

    CaptureStreamBody:
      type: object
      properties:
        limit:
          type: number
        format:
          $ref: '#/components/schemas/CaptureFormat'

    CaptureFormat:
      type: string
      enum:
        - string
        - binary

    CapturePart:
      type: object
      properties:
        head:
          type: number
        tail:
          type: number
        headTail:
          type: number

    SignCommand:
      allOf:
        - $ref: '#/components/schemas/ExeScriptCommand'
        - type: object
          required:
            - sign
          properties:
            sign:
              $ref: '#/components/schemas/SignCommandBody'

    SignCommandBody:
      type: object

    TerminateCommand:
      allOf:
        - $ref: '#/components/schemas/ExeScriptCommand'
        - type: object
          required:
            - terminate
          properties:
            terminate:
              $ref: '#/components/schemas/TerminateCommandBody'

    TerminateCommandBody:
      type: object

    # End ExeScript structures

    ExeScriptCommandState:
      required:
        - batchId
        - command
      type: object
      properties:
        batchId:
          type: string
        command:
          type: string
        progress:
          type: string
        params:
          type: array
          items:
            type: string

    ExeScriptCommandResult:
      required:
        - index
        - eventDate
        - result
      type: object
      properties:
        index:
          type: integer
          format: int32
          minimum: 0
        eventDate:
          type: string
          format: date-time
        result:
          type: string
          enum:
            - Ok
            - Error
        stdout:
          type: string
        stderr:
          type: string
        message:
          type: string
        isBatchFinished:
          type: boolean

    # ExeScript streaming result structures

    RuntimeEvent:
      description:
        ' Structure returned as data element of event stream.
        '
      type: object
      required:
        - batchId
        - index
        - timestamp
        - kind
      properties:
        batchId:
          type: string
        index:
          type: integer
          format: int32
        timestamp:
          type: string
        kind:
          $ref: '#/components/schemas/RuntimeEventKind'

    RuntimeEventKind:
      type: object

    RuntimeEventKindStarted:
      allOf:
        - $ref: '#/components/schemas/RuntimeEventKind'
        - type: object
          required:
            - started
          properties:
            started:
              $ref: '#/components/schemas/ExeScriptCommand'

    RuntimeEventKindFinished:
      allOf:
        - $ref: '#/components/schemas/RuntimeEventKind'
        - type: object
          required:
            - finished
          properties:
            finished:
              $ref: '#/components/schemas/RuntimeEventKindFinishedBody'

    RuntimeEventKindStdOut:
      allOf:
        - $ref: '#/components/schemas/RuntimeEventKind'
        - type: object
          required:
            - stdout
          properties:
            stdout:
              $ref: '#/components/schemas/CommandOutput'

    RuntimeEventKindStdErr:
      allOf:
        - $ref: '#/components/schemas/RuntimeEventKind'
        - type: object
          required:
            - stderr
          properties:
            stderr:
              $ref: '#/components/schemas/CommandOutput'

    RuntimeEventKindFinishedBody:
      allOf:
        - $ref: '#/components/schemas/RuntimeEventKind'
        - type: object
          required:
            - returnCode
          properties:
            returnCode:
              type: integer
              format: int32
            message:
              type: string

    RuntimeEventKindProgress:
      allOf:
        - $ref: '#/components/schemas/RuntimeEventKind'
        - type: object
          description: Reports progress of currently executed command. This event will be sent only,
            if `progress` field was set in `deploy` or `transfer` command.
          required:
            - step
          properties:
            step:
              $ref: '#/components/schemas/ProgressStep'
            message:
              type: string
              description: May contain additional arbitrary information, what is happening with the task,
                for example "retrying transfer" or "image deployed from cache".
                Content of this field is ExeUnit specific.
            progress:
              $ref: '#/components/schemas/ProgressDetails'
            unit:
              type: string
              description: Units in which `progress` field is expressed. This should be human readable
                string for displaying in UI. List of possible values is ExeUnit specific.

    ProgressStep:
      description: Can be used if single ExeUnit command is executing multiple steps. Number of steps is
        Exeunit specific.

        Steps are counted starting from 0. That means that first step from 4-steps task
        will report 0/4. Task is finished when counter reaches 4/4.
      type: array
      items:
        type: integer
        format: int64
      minItems: 2
      maxItems: 2
      minimum: 0

    ProgressDetails:
      description: Granular progress of currently executed step. The first element describes current
        progress, the second the size of the whole task, which can be unknown.
      type: array
      items:
        type: integer
        format: int64
      minItems: 1
      maxItems: 2
      minimum: 0

    CommandOutput:
      type: object

    CommandOutputStr:
      allOf:
        - $ref: '#/components/schemas/CommandOutput'
        - type: object
          required:
            - str
          properties:
            str:
              type: string

    CommandOutputBin:
      allOf:
        - $ref: '#/components/schemas/CommandOutput'
        - type: object
          required:
            - bin
          properties:
            bin:
              type: array
              items:
                type: string
                format: binary


    # End ExeScript streaming result structures

    ActivityUsage:
      type: object
      required:
        - timestamp
      properties:
        currentUsage:
          type: array
          description: Current vector of usage counters consumed
            by the Activity. The sequence of values corresponds to Usage Vector
            property (golem.usage.vector) as indicated in the Agreement (Offer
            part).
          example: '[123.5, 34000]'
          items:
            type: number
            format: double
        timestamp:
          type: integer
          description: Usage update timestamp (UTC)

    ActivityState:
      required:
        - state
      type: object
      properties:
        state:
          type: array
          description: State pair tuple (CurrentState, NextState). NextState is equal to null
            if there is no pending transition between states.
          items:
            type: string
            nullable: true
            enum:
              - New
              - Initialized
              - Deployed
              - Ready
              - Unresponsive
              - Terminated
        reason:
          type: string
          description: Reason for Activity termination (specified when Activity in
            Terminated state).
        errorMessage:
          type: string
          description: If error caused state change - error message shall be provided.

    ProviderEvent:
      required:
        - eventType
        - eventDate
        - activityId
        - agreementId
      type: object
      properties:
        eventType:
          type: string
        eventDate:
          type: string
          format: date-time
        activityId:
          type: string
        agreementId:
          type: string
      discriminator:
        propertyName: eventType

    CreateActivity:
      allOf:
        - $ref: '#/components/schemas/ProviderEvent'
        - type: object
          properties:
            requestorPubKey:
              type: string
              format: byte

    DestroyActivity:
      allOf:
        - $ref: '#/components/schemas/ProviderEvent'


    GetActivityState:
      allOf:
        - $ref: '#/components/schemas/ProviderEvent'

    GetActivityUsage:
      allOf:
        - $ref: '#/components/schemas/ProviderEvent'<|MERGE_RESOLUTION|>--- conflicted
+++ resolved
@@ -486,13 +486,9 @@
             "deploy": {
               "net": [{ "id": "id", "ip": "10.0.0.2", "mask": "255.255.0.0" }],
               "hosts": {"master": "10.0.0.1"},
-<<<<<<< HEAD
-              "nodes": {"10.0.0.1": "0xdeadbeef"}
-              "volumes": {"/": { "storage": { "size": "10g" } }}
-=======
               "nodes": {"10.0.0.1": "0xdeadbeef"},
+              "volumes": {"/": { "storage": { "size": "10g" } }},
               "progress" : {"updateInterval": "300ms", "updateStep": null}
->>>>>>> 3c1191be
             }
         },
         {
@@ -564,15 +560,12 @@
           type: object
           additionalProperties:
             type: string
-<<<<<<< HEAD
         volumes:
           type: object
           additionalProperties:
             type: string
-=======
         progress:
           $ref: '#/components/schemas/ProgressArgs'
->>>>>>> 3c1191be
 
     DeployNetwork:
       type: object
