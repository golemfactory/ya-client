openapi: 3.0.1
info:
  title: Yagna Activity API
<<<<<<< HEAD
  version: 1.2.0
  description: '
      The Activity API can be perceived as controls which a Requestor-side application
      has to steer the execution of an Activity as specified in an Agreement which 
      has been negotiated via the Market API/Protocol. This defines possible interactions 
      between the Requestor application (via Activity API) and the generic components 
      running on the Provider node, which host the Provider-side application code. 

      The possible interactions imply a logical “execution environment” component, which 
      is the host/container for the “payload” code. The “execution environment” is specified 
      as an ExeUnit, with a generic interface via which a Provider node’s Activity Controller 
      can operate the hosted code. 

      It conforms with capability level 1 of the [Activity API specification]
      (https://docs.google.com/document/d/1BXaN32ediXdBHljEApmznSfbuudTU8TmvOmHKl0gmQM).
  '
=======
  description: It conforms with capability level 1 of the [Activity API specification](https://docs.google.com/document/d/1BXaN32ediXdBHljEApmznSfbuudTU8TmvOmHKl0gmQM).
  version: v1
>>>>>>> 57f5d44e

servers:
  - url: /activity-api/v1

<<<<<<< HEAD
=======
security:
  - app_key: []

>>>>>>> 57f5d44e
tags:
  - name: requestor_control
    description: Requestor Part (Control)
  - name: requestor_state
    description: Requestor Part (State)
  - name: provider
    description: Provider Part
<<<<<<< HEAD
    
=======

>>>>>>> 57f5d44e
paths:

  /activity:

    post:
      tags:
        - requestor_control
      summary: Creates new Activity based on given Agreement.
      description: '**Note:** This call shall get routed as a provider event (see
        Event API).'
      operationId: CreateActivity
      requestBody:
        content:
          application/json:
            schema:
              type: string
        required: true
      responses:
        201:
          description: Success
          content:
            application/json:
              schema:
                type: string
                example: '"activityId"'
        400:
          description: Bad Request
          content:
            application/json:
              schema:
                $ref: 'common.yaml#/schemas/ErrorMessage'
        403:
          description: Forbidden
          content:
            application/json:
              schema:
                $ref: 'common.yaml#/schemas/ErrorMessage'
        404:
          description: Not Found
          content:
            application/json:
              schema:
                $ref: 'common.yaml#/schemas/ErrorMessage'
        500:
          description: Server Error
          content:
            application/json:
              schema:
                $ref: 'common.yaml#/schemas/ErrorMessage'
      x-codegen-request-body-name: agreementId

  /activity/{activityId}/exec:

    post:
      tags:
        - requestor_control
      summary: Executes an ExeScript batch within a given Activity.
      description: '**Note:** This call shall get routed directly to ExeUnit.'
      operationId: Exec
      parameters:
        - name: activityId
          in: path
          required: true
          schema:
            type: string
      requestBody:
        content:
          application/json:
            schema:
              $ref: '#/components/schemas/ExeScriptRequest'
        required: true
      responses:
        200:
          description: Success
          content:
            application/json:
              schema:
                type: string
                example: '"batchId"'
        400:
          description: Bad Request
          content:
            application/json:
              schema:
                $ref: 'common.yaml#/schemas/ErrorMessage'
        403:
          description: Forbidden
          content:
            application/json:
              schema:
                $ref: 'common.yaml#/schemas/ErrorMessage'
        404:
          description: Not Found
          content:
            application/json:
              schema:
                $ref: 'common.yaml#/schemas/ErrorMessage'
        500:
          description: Server Error
          content:
            application/json:
              schema:
                $ref: 'common.yaml#/schemas/ErrorMessage'
      x-codegen-request-body-name: script

  /activity/{activityId}:

    delete:
      tags:
        - requestor_control
      summary: Destroys given Activity.
      description: '**Note:** This call shall get routed as a provider event (see
        Event API).'
      operationId: DestroyActivity
      parameters:
        - name: activityId
          in: path
          required: true
          schema:
            type: string
      responses:
        200:
          description: Success
          content: {}
        403:
          description: Forbidden
          content:
            application/json:
              schema:
                $ref: 'common.yaml#/schemas/ErrorMessage'
        404:
          description: Not Found
          content:
            application/json:
              schema:
                $ref: 'common.yaml#/schemas/ErrorMessage'
        500:
          description: Server Error
          content:
            application/json:
              schema:
                $ref: 'common.yaml#/schemas/ErrorMessage'

  /activity/{activityId}/state:

    get:
      tags:
        - provider
        - requestor_state
      summary: Get state of specified Activity.
      operationId: GetActivityState
      parameters:
        - name: activityId
          in: path
          required: true
          schema:
            type: string
      responses:
        200:
          description: Success
          content:
            application/json:
              schema:
                $ref: '#/components/schemas/ActivityState'
        404:
          description: Not Found
          content:
            application/json:
              schema:
                $ref: 'common.yaml#/schemas/ErrorMessage'
        500:
          description: Server Error
          content:
            application/json:
              schema:
                $ref: 'common.yaml#/schemas/ErrorMessage'

    put:
      tags:
        - provider
      summary: Set state of specified Activity.
      operationId: SetActivityState
      parameters:
        - name: activityId
          in: path
          required: true
          schema:
            type: string
      requestBody:
        content:
          application/json:
            schema:
              $ref: '#/components/schemas/ActivityState'
        required: true
      responses:
        200:
          description: Success
          content: {}
        404:
          description: Not Found
          content:
            application/json:
              schema:
                $ref: 'common.yaml#/schemas/ErrorMessage'
        500:
          description: Server Error
          content:
            application/json:
              schema:
                $ref: 'common.yaml#/schemas/ErrorMessage'

  /activity/{activityId}/usage:

    get:
      tags:
        - provider
        - requestor_state
      summary: Get usage of specified Activity.
      operationId: GetActivityUsage
      parameters:
        - name: activityId
          in: path
          required: true
          schema:
            type: string
      responses:
        200:
          description: Success
          content:
            application/json:
              schema:
                type: array
                description: Returns the current vector of usage counters consumed
                  by the Activity. The sequence of values corresponds to Usage Vector
                  property (golem.usage.vector) as indicated in the Agreement (Offer
                  part).
                example: '[123.5, 34000]'
                items:
                  type: number
                  format: double
        404:
          description: Not Found
          content:
            application/json:
              schema:
                $ref: 'common.yaml#/schemas/ErrorMessage'
        500:
          description: Server Error
          content:
            application/json:
              schema:
                $ref: 'common.yaml#/schemas/ErrorMessage'

  /activity/{activityId}/command:

    get:
      tags:
        - requestor_state
      summary: Get running command for a specified Activity.
      description: '**Note:** This call shall get routed directly to ExeUnit.'
      operationId: GetRunningCommand
      parameters:
        - name: activityId
          in: path
          required: true
          schema:
            type: string
      responses:
        200:
          description: Success
          content:
            application/json:
              schema:
                $ref: '#/components/schemas/ExeScriptCommandState'
        404:
          description: Not Found
          content:
            application/json:
              schema:
                $ref: 'common.yaml#/schemas/ErrorMessage'
        500:
          description: Server Error
          content:
            application/json:
              schema:
                $ref: 'common.yaml#/schemas/ErrorMessage'


components:
  securitySchemes:
    app_key:
      $ref: 'common.yaml#/components/securitySchemes/app_key'
  schemas:
    ExeScriptRequest:
      required:
        - text
      type: object
      properties:
        text:
          type: string

    ExeScriptCommandState:
      required:
        - command
      type: object
      properties:
        command:
          type: string
        progress:
          type: string
        params:
          type: array
          items:
            type: string

    ActivityUsage:
      type: object
      properties:
        currentUsage:
          type: array
          description: Current usage vector
          items:
            type: number
            format: double
        timestamp:
          type: integer
          description: Usage update timestamp (UTC)

    ActivityState:
      required:
        - state
      type: object
      properties:
        state:
          type: array
          description: State pair tuple (CurrentState, NextState). NextState is equal to null
            if there is no pending transition between states.
          items:
            type: string
            nullable: true
            enum:
              - New
              - Initialized
              - Deployed
              - Ready
              - Unresponsive
              - Terminated
        reason:
          type: string
          description: Reason for Activity termination (specified when Activity in
            Terminated state).
        errorMessage:
          type: string
          description: If error caused state change - error message shall be provided.
<|MERGE_RESOLUTION|>--- conflicted
+++ resolved
@@ -1,7 +1,6 @@
 openapi: 3.0.1
 info:
   title: Yagna Activity API
-<<<<<<< HEAD
   version: 1.2.0
   description: '
       The Activity API can be perceived as controls which a Requestor-side application
@@ -18,20 +17,13 @@
       It conforms with capability level 1 of the [Activity API specification]
       (https://docs.google.com/document/d/1BXaN32ediXdBHljEApmznSfbuudTU8TmvOmHKl0gmQM).
   '
-=======
-  description: It conforms with capability level 1 of the [Activity API specification](https://docs.google.com/document/d/1BXaN32ediXdBHljEApmznSfbuudTU8TmvOmHKl0gmQM).
-  version: v1
->>>>>>> 57f5d44e
 
 servers:
   - url: /activity-api/v1
 
-<<<<<<< HEAD
-=======
 security:
   - app_key: []
 
->>>>>>> 57f5d44e
 tags:
   - name: requestor_control
     description: Requestor Part (Control)
@@ -39,11 +31,7 @@
     description: Requestor Part (State)
   - name: provider
     description: Provider Part
-<<<<<<< HEAD
     
-=======
-
->>>>>>> 57f5d44e
 paths:
 
   /activity:
