openapi: 3.0.2
info:
  version: 1.6.0
  title: Yagna Market API
  description: '
    ## Yagna Market

    The Yagna Market is a core component of the Yagna Network, which enables
    computational Offers and Demands circulation. The Market is open for all
    entities willing to buy computations (Demands) or monetize computational
    resources (Offers).

    ## Yagna Market API

    The Yagna Market API is the entry to the Yagna Market through which
    Requestors and Providers can publish their Demands and Offers
    respectively, find matching counterparty, conduct negotiations
    and make an agreement.


    This version of Market API conforms with capability level 1 of the
    <a href="https://docs.google.com/document/d/1Zny_vfgWV-hcsKS7P-Kdr3Fb0dwfl-6T_cYKVQ9mkNg">
    Market API specification</a>.


    Market API contains two roles: Requestors and Providers which are
    symmetrical most of the time (excluding agreement phase).
'

servers:
  - url: /market-api/v1

security:
  - app_key: []

tags:
  - name: requestor
    description: Requestor part
  - name: provider
    description: Provider part

paths:
<<<<<<< HEAD

=======
>>>>>>> 57f5d44e
  /offers:
    get:
      tags:
        - provider
      summary: Fetches all active Offers which have been published by the Provider.
      description: >

      operationId: getOffers
      responses:
        '200':
          description: Offer list.
          content:
            application/json:
              schema:
                type: array
                items:
                  $ref: '#/components/schemas/Offer'
        '400':
          $ref: '#/components/responses/BadRequest'
        '401':
          $ref: '#/components/responses/Unauthorized'
        default:
          $ref: '#/components/responses/UnexpectedError'

    post:
      tags:
        - provider
      summary: Publishes Provider capabilities via Offer.
      description: >
        Offer object can be considered an "open" or public Offer, as it is not directed
        at a specific Requestor, but rather is sent to the market so that the matching
        mechanism implementation can associate relevant Demands.


        **Note**: it is an "atomic" operation, ie. as soon as Subscription is placed,
        the Offer is published on the market.
      operationId: subscribeOffer
      requestBody:
        $ref: '#/components/requestBodies/Offer'
      responses:
        '201':
          $ref: '#/components/responses/SubscriptionId'
          # links: TODO
        '400':
          $ref: '#/components/responses/BadRequest'
        '401':
          $ref: '#/components/responses/Unauthorized'
        default:
          $ref: '#/components/responses/UnexpectedError'


  /offers/{subscriptionId}:
    parameters:
      - $ref: '#/components/parameters/subscriptionId'
    delete:
      tags:
        - provider
      summary: Stop subscription for previously published Offer.
      description: >
        Stop receiving Proposals.


        **Note**: this will terminate all pending `collectDemands` calls on this subscription.
        This implies, that client code should not `unsubscribeOffer` before it has received
        all expected/useful inputs from `collectDemands`.
      operationId: unsubscribeOffer
      responses:
        '204':
          description: Offer revoked.
        '401':
          $ref: '#/components/responses/Unauthorized'
        '404':
          $ref: '#/components/responses/NotFound'
        '410':
          description: Already unsubscribed.
        default:
          $ref: '#/components/responses/UnexpectedError'


  /offers/{subscriptionId}/propertyQuery/{queryId}:
    parameters:
      - $ref: '#/components/parameters/subscriptionId'
      - $ref: '#/components/parameters/queryId'
    post:
      tags:
        - provider
      summary: Handles dynamic property query.
      description: >
        The Market Matching Mechanism, when resolving the match relation for the
        specific Demand-Offer pair, is to detect the “dynamic” properties required
        (via constraints) by the other side. At this point, it is able to query the
        issuing node for those properties and submit the other side’s requested
        properties as the context of the query.


        **Note**: The property query responses may be submitted in “chunks”, ie. the
        responder may choose to resolve ‘quick’/lightweight’ properties faster and
        provide response sooner, while still working on more time-consuming properties
        in the background. Therefore the response contains both the resolved properties,
        as well as list of properties which responder knows still require resolution.


        **Note**: This method must be implemented for Market API Capability Level 2.
      operationId: postQueryReplyOffers
      requestBody:
        $ref: '#/components/requestBodies/PropertyQueryReply'
      responses:
        '204':
          description: OK, query reply posted.
        '400':
          $ref: '#/components/responses/BadRequest'
        '401':
          $ref: '#/components/responses/Unauthorized'
        '404':
          $ref: '#/components/responses/NotFound'
        default:
          $ref: '#/components/responses/UnexpectedError'

  /offers/{subscriptionId}/proposals/{proposalId}:
    parameters:
      - $ref: '#/components/parameters/subscriptionId'
      - $ref: '#/components/parameters/proposalId'
    get:
      tags:
        - provider
      summary: Fetches Proposal (Demand) with given id.
      operationId: getProposalDemand
      responses:
        '200':
          $ref: '#/components/responses/Proposal'
        '401':
          $ref: '#/components/responses/Unauthorized'
        '404':
          $ref: '#/components/responses/NotFound'
        '410':
          description: Proposal rejected.
        default:
          $ref: '#/components/responses/UnexpectedError'
    delete:
      tags:
        - provider
      summary: Rejects Proposal (Demand).
      description: >
        Effectively ends a Negotiation chain - it explicitly indicates that the sender
        will not create another counter-Proposal.
      operationId: rejectProposalDemand
      responses:
        '204':
          description: Proposal rejected.
        '401':
          $ref: '#/components/responses/Unauthorized'
        '404':
          $ref: '#/components/responses/NotFound'
        '410':
          description: Proposal already rejected.
        default:
          $ref: '#/components/responses/UnexpectedError'
    post:
      tags:
        - provider
      summary: Responds with a bespoke Offer to received Demand.
      description: >
        Creates and sends a modified version of original Offer (a
        counter-proposal) adjusted to previously received Proposal (ie. Demand).
        Changes Proposal state to `Draft`. Returns created Proposal id.
      operationId: counterProposalOffer
      requestBody:
        $ref: '#/components/requestBodies/Proposal'
      responses:
        '201':
          $ref: '#/components/responses/ProposalId'
          # links: TODO
        '400':
          $ref: '#/components/responses/BadRequest'
        '401':
          $ref: '#/components/responses/Unauthorized'
        '404':
          $ref: '#/components/responses/NotFound'
        '410':
          description: Proposal rejected.
        default:
          $ref: '#/components/responses/UnexpectedError'

  /demands:
    get:
      tags:
        - requestor
      summary: Fetches all active Demands which have been published by the Requestor.
      description: >

      operationId: getDemands
      responses:
        '200':
          description: Demand list.
          content:
            application/json:
              schema:
                type: array
                items:
                  $ref: '#/components/schemas/Demand'
        '400':
          $ref: '#/components/responses/BadRequest'
        '401':
          $ref: '#/components/responses/Unauthorized'
        default:
          $ref: '#/components/responses/UnexpectedError'

    post:
      tags:
        - requestor
      summary: Publishes Requestor capabilities via Demand.
      description: >
        Demand object can be considered an "open" or public Demand, as it is not directed
        at a specific Provider, but rather is sent to the market so that the matching
        mechanism implementation can associate relevant Offers.


        **Note**: it is an "atomic" operation, ie. as soon as Subscription is placed,
        the Demand is published on the market.
      operationId: subscribeDemand
      requestBody:
        $ref: '#/components/requestBodies/Demand'
      responses:
        '201':
          $ref: '#/components/responses/SubscriptionId'
          # links: TODO
        '400':
          $ref: '#/components/responses/BadRequest'
        '401':
          $ref: '#/components/responses/Unauthorized'
        default:
          $ref: '#/components/responses/UnexpectedError'


  /demands/{subscriptionId}:
    parameters:
      - $ref: '#/components/parameters/subscriptionId'
    delete:
      tags:
        - requestor
      summary: Stop subscription for previously published Demand.
      description: >
        Stop receiving Proposals.


        **Note**: this will terminate all pending `collectOffers` calls on this subscription.
        This implies, that client code should not `unsubscribeDemand` before it has received
        all expected/useful inputs from `collectOffers`.
      operationId: unsubscribeDemand
      responses:
        '204':
          description: Demand revoked.
        '401':
          $ref: '#/components/responses/Unauthorized'
        '404':
          $ref: '#/components/responses/NotFound'
        '410':
          description: Already unsubscribed.
        default:
          $ref: '#/components/responses/UnexpectedError'

  /demands/{subscriptionId}/propertyQuery/{queryId}:
    parameters:
      - $ref: '#/components/parameters/subscriptionId'
      - $ref: '#/components/parameters/queryId'
    post:
      tags:
        - requestor
      summary: Handles dynamic property query.
      description: >
        The Market Matching Mechanism, when resolving the match relation for the
        specific Demand-Offer pair, is to detect the “dynamic” properties required
        (via constraints) by the other side. At this point, it is able to query the
        issuing node for those properties and submit the other side’s requested
        properties as the context of the query.


        **Note**: The property query responses may be submitted in “chunks”, ie. the
        responder may choose to resolve ‘quick’/lightweight’ properties faster and
        provide response sooner, while still working on more time-consuming properties
        in the background. Therefore the response contains both the resolved properties,
        as well as list of properties which responder knows still require resolution.


        **Note**: This method must be implemented for Market API Capability Level 2.
      operationId: postQueryReplyDemands
      requestBody:
        $ref: '#/components/requestBodies/PropertyQueryReply'
      responses:
        '204':
          description: OK, query reply posted.
        '400':
          $ref: '#/components/responses/BadRequest'
        '401':
          $ref: '#/components/responses/Unauthorized'
        '404':
          $ref: '#/components/responses/NotFound'
        default:
          $ref: '#/components/responses/UnexpectedError'

  /demands/{subscriptionId}/proposals/{proposalId}:
    parameters:
      - $ref: '#/components/parameters/subscriptionId'
      - $ref: '#/components/parameters/proposalId'
    get:
      tags:
        - requestor
      summary: Fetches Proposal (Offer) with given id.
      operationId: getProposalOffer
      responses:
        '200':
          $ref: '#/components/responses/Proposal'
        '401':
          $ref: '#/components/responses/Unauthorized'
        '404':
          $ref: '#/components/responses/NotFound'
        '410':
          description: Proposal rejected.
        default:
          $ref: '#/components/responses/UnexpectedError'
    delete:
      tags:
        - requestor
      summary: Rejects Proposal (Offer).
      description: >
        Effectively ends a Negotiation chain - it explicitly indicates that the sender
        will not create another counter-Proposal.
      operationId: rejectProposalOffer
      responses:
        '204':
          description: Proposal rejected.
        '401':
          $ref: '#/components/responses/Unauthorized'
        '404':
          $ref: '#/components/responses/NotFound'
        '410':
          description: Proposal already rejected.
        default:
          $ref: '#/components/responses/UnexpectedError'
    post:
      tags:
        - requestor
      summary: Responds with a bespoke Demand to received Offer.
      description: >
        Creates and sends a modified version of original Demand (a
        counter-proposal) adjusted to previously received Proposal (ie. Offer).
        Changes Proposal state to `Draft`. Returns created Proposal id.
      operationId: counterProposalDemand
      requestBody:
        $ref: '#/components/requestBodies/Proposal'
      responses:
        '201':
          $ref: '#/components/responses/ProposalId'
          # links: TODO
        '400':
          $ref: '#/components/responses/BadRequest'
        '401':
          $ref: '#/components/responses/Unauthorized'
        '404':
          $ref: '#/components/responses/NotFound'
        '410':
          description: Proposal rejected.
        default:
          $ref: '#/components/responses/UnexpectedError'


  /agreements:
    post:
      tags:
        - requestor
      summary: Creates Agreement from selected Proposal.
      description: >
        Initiates the Agreement handshake phase.


        Formulates an Agreement artifact from the Proposal indicated by the
        received Proposal Id.


        The Approval Expiry Date is added to Agreement artifact and implies
        the effective timeout on the whole Agreement Confirmation sequence.


        A successful call to `createAgreement` shall immediately be followed
        by a `confirmAgreement` and `waitForApproval` call in order to listen
        for responses from the Provider.


        **Note**: Moves given Proposal to `Approved` state.
      operationId: createAgreement
      requestBody:
        $ref: '#/components/requestBodies/AgreementProposal'
      responses:
        '201':
          description: Agreement created.
          content:
            application/json:
              schema:
                type: string
                description: Agreement Id
          links:
            GetAgreementById:
              description: The response value can be used to fetch Agreement in `GET /agreement/{agreementId}`
              operationId: getAgreement
              #operationRef: '#/paths/~1agreements~1{agreementId}/get'
              parameters:
                agreementId: '$response.body'
            # TODO: more links
        '400':
          $ref: '#/components/responses/BadRequest'
        '401':
          $ref: '#/components/responses/Unauthorized'
        default:
          $ref: '#/components/responses/UnexpectedError'


  /agreements/{agreementId}:
    parameters:
      - $ref: '#/components/parameters/agreementId'
    get:
      tags:
        - requestor
        - provider
      summary: Fetches agreement with given agreement id.
      operationId: getAgreement
      responses:
        '200':
          description: Agreement.
          content:
            application/json:
              schema:
                $ref: '#/components/schemas/Agreement'
        '401':
          $ref: '#/components/responses/Unauthorized'
        '404':
          $ref: '#/components/responses/NotFound'
        default:
          $ref: '#/components/responses/UnexpectedError'
    delete:
      tags:
        - requestor
      summary: Cancels agreement.
      description: >
        Causes the awaiting `waitForApproval` call to return with `Cancelled` response.
      operationId: cancelAgreement
      responses:
        '204':
          description: Agreement cancelled.
        '401':
          $ref: '#/components/responses/Unauthorized'
        '404':
          $ref: '#/components/responses/NotFound'
        '409':
          description: Agreement already approved.
        default:
          $ref: '#/components/responses/UnexpectedError'


  /agreements/{agreementId}/confirm:
    parameters:
      - $ref: '#/components/parameters/agreementId'
    post:
      tags:
        - requestor
      summary: Sends Agreement draft to the Provider.
      description: >
        Signs Agreement self-created via `createAgreement` and sends it to the Provider.
      operationId: confirmAgreement
      responses:
        '204':
          description: Agreement confirmed.
        '401':
          $ref: '#/components/responses/Unauthorized'
        '404':
          $ref: '#/components/responses/NotFound'
        '410':
          description: Agreement cancelled.
        default:
          $ref: '#/components/responses/UnexpectedError'

  /agreements/{agreementId}/approve:
    parameters:
      - $ref: '#/components/parameters/agreementId'
      - $ref: 'common.yaml#/parameters/timeout'
    post:
      tags:
        - provider
      summary: Approves Agreement proposed by the Reqestor.
      description: >
        This is a blocking operation. The call may be aborted by Provider caller
        code. After the call is aborted or timed out, another `approveAgreement`
        call can be raised on the same `agreementId`.

        It returns one of the following options:

        * `Ok` - Indicates that the approved Agreement has been successfully
        delivered to the Requestor and acknowledged.
          - The Requestor side has been notified about the Provider’s commitment
            to the Agreement.
          - The Provider is now ready to accept a request to start an Activity
            as described in the negotiated agreement.
          - The Requestor’s corresponding ConfirmAgreement call returns Ok after
            the one on the Provider side.

        * `Cancelled` - Indicates that before delivering the approved Agreement,
        the Requestor has called `cancelAgreement`, thus invalidating the
        Agreement. The Provider may attempt to return to the Negotiation phase
        by sending a new Proposal.


        **Note**: It is expected from the Provider node implementation to “ring-fence”
        the resources required to fulfill the Agreement before the ApproveAgreement
        is sent. However, the resources should not be fully committed until `Ok`
        response is received from the `approveAgreement` call.


        **Note**: Mutually exclusive with `rejectAgreement`.
      operationId: approveAgreement
      responses:
        '204':
          description: Agreement approved.
        '401':
          $ref: '#/components/responses/Unauthorized'
        '404':
          $ref: '#/components/responses/NotFound'
        '409':
          description: Agreement already rejected.
        '410':
          description: Agreement cancelled by the Requstor.
        default:
          $ref: '#/components/responses/UnexpectedError'


  /agreements/{agreementId}/reject:
    parameters:
      - $ref: '#/components/parameters/agreementId'
    post:
      tags:
        - provider
      summary: Rejects Agreement proposed by the Requestor.
      description: >
        The Requestor side is notified about the Provider’s decision to reject
        a negotiated agreement. This effectively stops the Agreement handshake.


        **Note**: Mutually exclusive with `approveAgreement`.
      operationId: rejectAgreement
      responses:
        '204':
          description: Agreement rejected.
        '401':
          $ref: '#/components/responses/Unauthorized'
        '404':
          $ref: '#/components/responses/NotFound'
        '409':
          description: Agreement already approved.
        '410':
          description: Agreement cancelled by the Requstor.
        default:
          $ref: '#/components/responses/UnexpectedError'


  /agreements/{agreementId}/terminate:
    parameters:
      - $ref: '#/components/parameters/agreementId'
    post:
      tags:
        - provider
        - requestor
      summary: Terminates approved Agreement.
      operationId: terminateAgreement
      responses:
        '204':
          description: Agreement terminated.
        '401':
          $ref: '#/components/responses/Unauthorized'
        '404':
          $ref: '#/components/responses/NotFound'
        '409':
          description: Agreement not in Approved state.
        '410':
          description: Agreement cancelled by the Requstor.
        default:
          $ref: '#/components/responses/UnexpectedError'

components:
<<<<<<< HEAD
  securitySchemes:
    ApiKeyAuth:
      type: apiKey
      in: header
      name: X-API-KEY
=======

  securitySchemes:
    app_key:
      $ref: 'common.yaml#/components/securitySchemes/app_key'
>>>>>>> 57f5d44e

  parameters:

    subscriptionId:
      name: subscriptionId
      in: path
      required: true
      schema:
        type: string

    queryId:
      name: queryId
      in: path
      required: true
      schema:
        type: string

    proposalId:
      name: proposalId
      in: path
      required: true
      schema:
        type: string

    agreementId:
      name: agreementId
      in: path
      required: true
      schema:
        type: string


  requestBodies:

    Offer:
      required: true
      content:
        application/json:
          schema:
            $ref: '#/components/schemas/Offer'

    Demand:
      required: true
      content:
        application/json:
          schema:
            $ref: '#/components/schemas/Demand'

    Proposal:
      required: true
      content:
        application/json:
          schema:
            $ref: '#/components/schemas/Proposal'

    AgreementProposal:
      required: true
      content:
        application/json:
          schema:
            $ref: '#/components/schemas/AgreementProposal'

    PropertyQueryReply:
      required: true
      content:
        application/json:
          schema:
            $ref: '#/components/schemas/PropertyQueryReply'


  responses:

    SubscriptionId:
      description: Subscribed.
      content:
        application/json:
          schema:
            type: string
            description: Subscription id

    Proposal:
      description: Proposal.
      content:
        application/json:
          schema:
            $ref: '#/components/schemas/Proposal'

    ProposalId:
      description: Counter Proposal created.
      content:
        application/json:
          schema:
            type: string
            description: Proposal Id

    BadRequest:
      description: Bad request.
      content:
        application/json:
          schema:
            $ref: 'common.yaml#/schemas/ErrorMessage'

    Unauthorized:
      description: Authorization information is missing or invalid.
      content:
        application/json:
          schema:
            $ref: 'common.yaml#/schemas/ErrorMessage'

    NotFound:
      description: The specified resource was not found.
      content:
        application/json:
          schema:
            $ref: 'common.yaml#/schemas/ErrorMessage'

    UnexpectedError:
      description: Unexpected error.
      content:
        application/json:
          schema:
            $ref: 'common.yaml#/schemas/ErrorMessage'

  schemas:

    DemandOfferBase:
      type: object
      required:
        - properties
        - constraints
      properties:
        properties:
          type: object
        constraints:
          type: string

    Demand:
      allOf:
        - $ref: '#/components/schemas/DemandOfferBase'
        - type: object
      properties:
        demandId:
          type: string
          readOnly: true
        requestorId:
          type: string
          readOnly: true

    Offer:
      allOf:
        - $ref: '#/components/schemas/DemandOfferBase'
        - type: object
      properties:
        offerId:
          type: string
          readOnly: true
        providerId:
          type: string
          readOnly: true

    # TODO: add specified OfferProposal and DemandProposal to disabiguate API
    Proposal:
      allOf:
        - $ref: '#/components/schemas/DemandOfferBase'
        - type: object
      properties:
        proposalId:
          type: string
          readOnly: true
        issuerId:
          type: string
          readOnly: true
        state:
          type: string
          readOnly: true
          enum: [Initial, Draft, Rejected, Accepted, Expired]
          description: >
            * `Initial` - proposal arrived from the market as response
            to subscription

            * `Draft` - bespoke counter-proposal issued by one party
            directly to other party (negotiation phase)

            * `Rejected` by other party

            * `Accepted` - promoted into the Agreement draft

            * `Expired` - not accepted nor rejected before validity period
        prevProposalId:
          type: string
          description: >
            id of the proposal from other side which this proposal responds to

    AgreementProposal:
      type: object
      required:
        - proposalId
        - validTo
      properties:
        proposalId:
          type: string
          description: id of the proposal to be promoted to the Agreement
        validTo:
          type: string
          format: date-time
          description: >
            End of validity period. Agreement needs to be accepted, rejected or
            cancellled before this date; otherwise will expire

    Agreement:
      type: object
      required:
        - agreementId
        - demand
        - offer
        - validTo
        - state
      properties:
        agreementId:
          type: string
        demand:
          $ref: '#/components/schemas/Demand'
        offer:
          $ref: '#/components/schemas/Offer'
        validTo:
          type: string
          format: date-time
          description: >
            End of validity period. Agreement needs to be accepted, rejected or
            cancellled before this date; otherwise will expire
        approvedDate:
          type: string
          format: date-time
          description: date of the Agreement approval
        state:
          type: string
          enum: [Proposal, Pending, Cancelled, Rejected, Approved, Expired, Terminated]
          description: >
            * `Proposal` - newly created by a Requestor (based on Proposal)

            * `Pending` - confirmed by a Requestor and send to Provider for approval

            * `Cancelled` by a Requestor

            * `Rejected` by a Provider

            * `Approved` by both sides

            * `Expired` - not accepted, rejected nor cancelled within validity period

            * `Terminated` - finished after approval.
        proposedSignature:
          type: string
        approvedSignature:
          type: string
        committedSignature:
          type: string

    PropertyQuery:
      type: object
      properties:
        issuerProperties:
          type: object
        queryId:
          type: string
        queriedProperties:
          uniqueItems: false
          type: array
          items:
            type: string

    PropertyQueryReply:
      type: object

<|MERGE_RESOLUTION|>--- conflicted
+++ resolved
@@ -40,10 +40,6 @@
     description: Provider part
 
 paths:
-<<<<<<< HEAD
-
-=======
->>>>>>> 57f5d44e
   /offers:
     get:
       tags:
@@ -630,18 +626,10 @@
           $ref: '#/components/responses/UnexpectedError'
 
 components:
-<<<<<<< HEAD
-  securitySchemes:
-    ApiKeyAuth:
-      type: apiKey
-      in: header
-      name: X-API-KEY
-=======
 
   securitySchemes:
     app_key:
       $ref: 'common.yaml#/components/securitySchemes/app_key'
->>>>>>> 57f5d44e
 
   parameters:
 
