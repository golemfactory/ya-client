parameters:
  pollTimeout:
    name: timeout
    description: >
<<<<<<< HEAD
        Timeout used in long-polling calls (in seconds).
        How many seconds server should wait for response containing new events (`0.0` means it should
        return immediately if there are no events)
=======
      Timeout used in long-polling calls (in seconds).
      How many seconds server should wait for response containing new events (`0.0` means it should
      return immediately if there are no events)
>>>>>>> d1a72a6d
    required: false
    in: query
    schema:
      type: number
      format: float
      default: 5.0
      minimum: 0.0

  ackTimeout:
    name: timeout
    description: >
      Timeout used in blocking calls waiting for eg. acknowledgement.
      How many seconds server should wait for response/acknowledgement of an action
      (0.0 means it should wait for other party's response indefinitely)
    required: false
    in: query
    schema:
      type: number
      format: float
      default: 5.0
      minimum: 0.0

  maxItems:
    name: maxItems
    description: >
      Maximum number of items that server should return at once.
    required: false
    in: query
    schema:
      type: integer
      format: int32
      default: 10
      maximum: 100
      minimum: 1

  maxEvents:
    name: maxEvents
    description: >
      Maximum number of events that server should return at once.
    required: false
    in: query
    schema:
      type: integer
      format: int32
      default: 10
      minimum: 1
      maximum: 100

  afterTimestamp:
    name: afterTimestamp
    description: Apply only to records created later than the specified timestamp
    required: false
    in: query
    schema:
      type: string
      format: date-time

  appSessionId:
    name: appSessionId
    description: A correlation/session identifier used for querying events related to an action
      where this appSessionId has been specified
    in: query
    required: false
    schema:
      type: string

responses:
  BadRequest:
    description: (400) Bad request
    content:
      application/json:
        schema:
          $ref: '#/components/schemas/ErrorMessage'

  Unauthorized:
    description: (401) Authorization information is missing or invalid.
    content:
      application/json:
        schema:
          $ref: '#/components/schemas/ErrorMessage'

  Forbidden:
    description: (403) Forbidden.
    content:
      application/json:
        schema:
          $ref: '#/components/schemas/ErrorMessage'

  NotFound:
    description: (404) The specified resource was not found.
    content:
      application/json:
        schema:
          $ref: '#/components/schemas/ErrorMessage'

  Timeout:
    description: (408) Timeout.
    content:
      application/json:
        schema:
          $ref: '#/components/schemas/ErrorMessage'

  Conflict:
    description: (409) Conflict.
    content:
      application/json:
        schema:
          $ref: '#/components/schemas/ErrorMessage'

  Gone:
    description: (410) Gone.
    content:
      application/json:
        schema:
          $ref: '#/components/schemas/ErrorMessage'

  ServerError:
    description: (500) Server error.
    content:
      application/json:
        schema:
          $ref: '#/components/schemas/ErrorMessage'

  AckTimeout:
    description: (504) Ack timeout.
    content:
      application/json:
        schema:
          $ref: '#/components/schemas/ErrorMessage'

  UnexpectedError:
    description: Unexpected error.
    content:
      application/json:
        schema:
          $ref: '#/components/schemas/ErrorMessage'


components:
  securitySchemes:
    app_key:
      type: http
      scheme: bearer

  schemas:
    Timestamp:
      type: string
      format: date-time

    Reason:
      type: object
      description: >
        Generic Event reason information structure.
      required:
        - message
      properties:
        message:
          type: string
      additionalProperties: true

    ErrorMessage:
      type: object
      description: >
        Generic Error Message structure.
      properties:
        message:
          type: string

    AppSessionId:
      type: string
      description: >
        A correlation/session identifier used for querying events related
        to an action where this appSessionId has been specified.<|MERGE_RESOLUTION|>--- conflicted
+++ resolved
@@ -2,15 +2,9 @@
   pollTimeout:
     name: timeout
     description: >
-<<<<<<< HEAD
-        Timeout used in long-polling calls (in seconds).
-        How many seconds server should wait for response containing new events (`0.0` means it should
-        return immediately if there are no events)
-=======
       Timeout used in long-polling calls (in seconds).
       How many seconds server should wait for response containing new events (`0.0` means it should
       return immediately if there are no events)
->>>>>>> d1a72a6d
     required: false
     in: query
     schema:
