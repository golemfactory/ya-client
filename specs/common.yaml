<<<<<<< HEAD
parameters:
  pollTimeout:
    name: pollTimeout
    description: >
        Timeout used in long-polling calls (in seconds).
        How many seconds server should wait for response containing new events (`0.0` means it should
        return immediately if there are no events)
    required: false
    in: query
    schema:
      type: number
      format: float
      minimum: 0.0

  ackTimeout:
    name: ackTimeout
    description: >
        Timeout used in blocking calls waiting for eg. acknowledgement.
        How many seconds server should wait for response/acknowledgement of an action
        (0.0 means it should wait for other party's response indefinitely)
    required: false
    in: query
    schema:
      type: number
      format: float
      minimum: 0.0

  maxItems:
    name: maxItems
    description: >
        Maximum number of items that server should return at once
        (empty value means no limit).
=======
## Obsolete, kept temporarily for backwards compatibility
schemas:
  ErrorMessage:
    type: object
    description: >
      Generic Error Message structure.
    properties:
      message:
        type: string
## End Obsolete

parameters:
  pollTimeout:
    name: timeout
    description: >
        Timeout used in long-polling calls (in seconds).
        How many seconds server should wait for new events (0.0 means it should
        return immediately if there are no events)
    required: false
    in: query
    schema:
      type: number
      format: float
      default: 5.0
      minimum: 0.0

  ackTimeout:
    name: timeout
    description: >
        Timeout used in blocking calls waiting for eg. acknowledgement.
        How many seconds server should wait for response/acknowledgement of an action
        (0.0 means it should wait for other party's response indefinitely)
    required: false
    in: query
    schema:
      type: number
      format: float
      default: 5.0
      minimum: 0.0

  maxItems:
    name: maxItems
    description: >
        Maximum number of items that server should return at once.
    required: false
    in: query
    schema:
      type: integer
      format: int32
      default: 10
      maximum: 100
      minimum: 1

  maxEvents:
    name: maxEvents
    description: >
        Maximum number of events that server should return at once.
>>>>>>> 50c530fb
    required: false
    in: query
    schema:
      type: integer
      format: int32
      default: 10
      maximum: 100
      minimum: 1

  afterTimestamp:
    name: afterTimestamp
    description: Apply only to events later than specified timestamp
    required: false
    in: query
    schema:
      type: string
      format: date-time

  appSessionId:
    name: appSessionId
    description: A correlation/session identifier used for querying events related to an action
        where this appSessionId has been specified
    in: query
    required: false
    schema:
      type: string

<<<<<<< HEAD
  maxEvents:
    name: maxEvents
=======
## Obsolete, kept temporarily for backward compatibility of yamls
  timeout:
    name: timeout
>>>>>>> 50c530fb
    description: >
        Maximum number of events that server should return at once
        (empty value means no limit).
    required: false
    in: query
    schema:
<<<<<<< HEAD
      type: integer
      format: int32
      minimum: 1

  afterTimestamp:
    name: afterTimestamp
    description: Apply only to records created later than the specified timestamp
    in: query
    required: false
    schema:
      type: string
      format: date-time

  appSessionId:
    name: appSessionId
    description: A correlation/session identifier used for querying events related to an action
        where this appSessionId has been specified
    in: query
    required: false
    schema:
      type: string
=======
      type: number
      format: float
      minimum: 0.0
## End Obsolete
>>>>>>> 50c530fb

responses:
  BadRequest:
    description: (400) Bad request
    content:
      application/json:
        schema:
          $ref: '#/components/schemas/ErrorMessage'

  Unauthorized:
    description: (401) Authorization information is missing or invalid.
    content:
      application/json:
        schema:
          $ref: '#/components/schemas/ErrorMessage'

  Forbidden:
    description: (403) Forbidden.
    content:
      application/json:
        schema:
          $ref: '#/components/schemas/ErrorMessage'

  NotFound:
    description: (404) The specified resource was not found.
    content:
      application/json:
        schema:
          $ref: '#/components/schemas/ErrorMessage'

  Timeout:
    description: (408) Timeout.
    content:
      application/json:
        schema:
          $ref: '#/components/schemas/ErrorMessage'

  Conflict:
    description: (409) Conflict.
    content:
      application/json:
        schema:
          $ref: '#/components/schemas/ErrorMessage'

  Gone:
    description: (410) Gone.
    content:
      application/json:
        schema:
          $ref: '#/components/schemas/ErrorMessage'

  ServerError:
    description: (500) Server error.
    content:
      application/json:
        schema:
          $ref: '#/components/schemas/ErrorMessage'

<<<<<<< HEAD
  AckTimeout:
    description: (504) The Requestor has not responded to the request within timeout.
    content:
      application/json:
        schema:
          $ref: '#/components/schemas/ErrorMessage'

=======
>>>>>>> 50c530fb
  UnexpectedError:
    description: Unexpected error.
    content:
      application/json:
        schema:
          $ref: '#/components/schemas/ErrorMessage'


components:
  securitySchemes:
    app_key:
      type: http
      scheme: bearer

  schemas:
<<<<<<< HEAD
=======
    Timestamp:
      type: string
      format: date-time

>>>>>>> 50c530fb
    Reason:
      type: object
      description: >
        Generic Event reason information structure.
<<<<<<< HEAD
      properties:
        message:
          type: string
=======
      required:
        - message
      properties:
        message:
          type: string
      additionalProperties: true
>>>>>>> 50c530fb

    ErrorMessage:
      type: object
      description: >
        Generic Error Message structure.
      properties:
        message:
<<<<<<< HEAD
          type: string
=======
          type: string

    AppSessionId:
      type: string
      description: >
        A correlation/session identifier used for querying events related
        to an action where this appSessionId has been specified.
>>>>>>> 50c530fb
<|MERGE_RESOLUTION|>--- conflicted
+++ resolved
@@ -1,54 +1,9 @@
-<<<<<<< HEAD
-parameters:
-  pollTimeout:
-    name: pollTimeout
-    description: >
-        Timeout used in long-polling calls (in seconds).
-        How many seconds server should wait for response containing new events (`0.0` means it should
-        return immediately if there are no events)
-    required: false
-    in: query
-    schema:
-      type: number
-      format: float
-      minimum: 0.0
-
-  ackTimeout:
-    name: ackTimeout
-    description: >
-        Timeout used in blocking calls waiting for eg. acknowledgement.
-        How many seconds server should wait for response/acknowledgement of an action
-        (0.0 means it should wait for other party's response indefinitely)
-    required: false
-    in: query
-    schema:
-      type: number
-      format: float
-      minimum: 0.0
-
-  maxItems:
-    name: maxItems
-    description: >
-        Maximum number of items that server should return at once
-        (empty value means no limit).
-=======
-## Obsolete, kept temporarily for backwards compatibility
-schemas:
-  ErrorMessage:
-    type: object
-    description: >
-      Generic Error Message structure.
-    properties:
-      message:
-        type: string
-## End Obsolete
-
 parameters:
   pollTimeout:
     name: timeout
     description: >
         Timeout used in long-polling calls (in seconds).
-        How many seconds server should wait for new events (0.0 means it should
+        How many seconds server should wait for response containing new events (`0.0` means it should
         return immediately if there are no events)
     required: false
     in: query
@@ -89,19 +44,18 @@
     name: maxEvents
     description: >
         Maximum number of events that server should return at once.
->>>>>>> 50c530fb
     required: false
     in: query
     schema:
       type: integer
       format: int32
       default: 10
+      minimum: 1
       maximum: 100
-      minimum: 1
 
   afterTimestamp:
     name: afterTimestamp
-    description: Apply only to events later than specified timestamp
+    description: Apply only to records created later than the specified timestamp
     required: false
     in: query
     schema:
@@ -116,49 +70,6 @@
     required: false
     schema:
       type: string
-
-<<<<<<< HEAD
-  maxEvents:
-    name: maxEvents
-=======
-## Obsolete, kept temporarily for backward compatibility of yamls
-  timeout:
-    name: timeout
->>>>>>> 50c530fb
-    description: >
-        Maximum number of events that server should return at once
-        (empty value means no limit).
-    required: false
-    in: query
-    schema:
-<<<<<<< HEAD
-      type: integer
-      format: int32
-      minimum: 1
-
-  afterTimestamp:
-    name: afterTimestamp
-    description: Apply only to records created later than the specified timestamp
-    in: query
-    required: false
-    schema:
-      type: string
-      format: date-time
-
-  appSessionId:
-    name: appSessionId
-    description: A correlation/session identifier used for querying events related to an action
-        where this appSessionId has been specified
-    in: query
-    required: false
-    schema:
-      type: string
-=======
-      type: number
-      format: float
-      minimum: 0.0
-## End Obsolete
->>>>>>> 50c530fb
 
 responses:
   BadRequest:
@@ -217,16 +128,6 @@
         schema:
           $ref: '#/components/schemas/ErrorMessage'
 
-<<<<<<< HEAD
-  AckTimeout:
-    description: (504) The Requestor has not responded to the request within timeout.
-    content:
-      application/json:
-        schema:
-          $ref: '#/components/schemas/ErrorMessage'
-
-=======
->>>>>>> 50c530fb
   UnexpectedError:
     description: Unexpected error.
     content:
@@ -242,29 +143,20 @@
       scheme: bearer
 
   schemas:
-<<<<<<< HEAD
-=======
     Timestamp:
       type: string
       format: date-time
 
->>>>>>> 50c530fb
     Reason:
       type: object
       description: >
         Generic Event reason information structure.
-<<<<<<< HEAD
-      properties:
-        message:
-          type: string
-=======
       required:
         - message
       properties:
         message:
           type: string
       additionalProperties: true
->>>>>>> 50c530fb
 
     ErrorMessage:
       type: object
@@ -272,14 +164,10 @@
         Generic Error Message structure.
       properties:
         message:
-<<<<<<< HEAD
-          type: string
-=======
           type: string
 
     AppSessionId:
       type: string
       description: >
         A correlation/session identifier used for querying events related
-        to an action where this appSessionId has been specified.
->>>>>>> 50c530fb
+        to an action where this appSessionId has been specified.