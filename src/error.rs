//! Error definitions and mappings
use awc::error::{JsonPayloadError, PayloadError, SendRequestError};
use awc::http::StatusCode;
use backtrace::Backtrace as Trace; // needed b/c of thiserror magic

use ya_client_model::ErrorMessage;

#[derive(thiserror::Error, Debug)]
pub enum Error {
    #[error("AWC error requesting {url}: {msg}")]
    SendRequestError { msg: String, url: String, bt: Trace },
    #[error("AWC timeout requesting {url}: {msg}")]
    TimeoutError { msg: String, url: String, bt: Trace },
    #[error("AWC payload error: {e}")]
    PayloadError { e: PayloadError, bt: Trace },
    #[error("AWC JSON payload error: {e}")]
    JsonPayloadError { e: JsonPayloadError, bt: Trace },
    #[error("JSON error: {0}")]
    JsonError(#[from] serde_json::error::Error),
    #[error("request for {url} resulted in HTTP status code: {code}: {msg}")]
    HttpStatusCode {
        code: StatusCode,
        url: String,
        msg: String,
        bt: Trace,
    },
    #[error("serde JSON error: {0}")]
    SerdeJsonError(serde_json::Error),
    #[error("invalid address: {0}")]
    InvalidAddress(std::convert::Infallible),
    #[error("invalid header: {0}")]
    InvalidHeaderName(#[from] awc::http::header::InvalidHeaderName),
    #[error("invalid header: {0}")]
    InvalidHeaderValue(#[from] awc::http::header::InvalidHeaderValue),
    #[error("invalid UTF8 string: {0}")]
    FromUtf8Error(#[from] std::string::FromUtf8Error),
    #[error("invalid UTF8 string: {0}")]
    Utf8Error(#[from] std::str::Utf8Error),
    #[error("Url parse error: {0}")]
    UrlParseError(#[from] url::ParseError),
    #[error("Yagna model error: {0}")]
    ModelError(#[from] ErrorMessage),
<<<<<<< HEAD
    #[error("Event stream error: {0}")]
    EventStreamError(String),
=======
    #[error("{0}")]
    InternalError(String),
>>>>>>> bfebd234
}

impl From<SendRequestError> for Error {
    fn from(e: SendRequestError) -> Self {
        (e, "".into()).into()
    }
}

impl From<(SendRequestError, String)> for Error {
    fn from((e, url): (SendRequestError, String)) -> Self {
        let msg = e.to_string();
        let bt = Trace::new();
        match e {
            SendRequestError::Timeout => Error::TimeoutError { msg, url, bt },
            _ => Error::SendRequestError { msg, url, bt },
        }
    }
}

impl From<PayloadError> for Error {
    fn from(e: PayloadError) -> Self {
        Error::PayloadError {
            e,
            bt: Trace::new(),
        }
    }
}

impl From<JsonPayloadError> for Error {
    fn from(e: JsonPayloadError) -> Self {
        Error::JsonPayloadError {
            e,
            bt: Trace::new(),
        }
    }
}

impl<E: std::fmt::Display> From<(StatusCode, String, Result<ErrorMessage, E>)> for Error {
    fn from((code, url, err_msg): (StatusCode, String, Result<ErrorMessage, E>)) -> Self {
        let msg = err_msg
            .map(|e| e.message.unwrap_or_default())
            .unwrap_or_else(|e| format!("error parsing error msg: {}", e));
        let bt = Trace::new();
        if code == StatusCode::REQUEST_TIMEOUT {
            Error::TimeoutError { msg, url, bt }
        } else {
            Error::HttpStatusCode { code, url, msg, bt }
        }
    }
}<|MERGE_RESOLUTION|>--- conflicted
+++ resolved
@@ -40,13 +40,10 @@
     UrlParseError(#[from] url::ParseError),
     #[error("Yagna model error: {0}")]
     ModelError(#[from] ErrorMessage),
-<<<<<<< HEAD
     #[error("Event stream error: {0}")]
     EventStreamError(String),
-=======
     #[error("{0}")]
     InternalError(String),
->>>>>>> bfebd234
 }
 
 impl From<SendRequestError> for Error {
