//! Requestor control part of Activity API
<<<<<<< HEAD
use ya_client_model::activity::{
    CreateActivityRequest, CreateActivityResult, ExeScriptCommandResult, ExeScriptRequest,
    ACTIVITY_API_PATH,
};
=======
use ya_client_model::activity::ACTIVITY_API_PATH;
use ya_client_model::activity::{ExeScriptCommandResult, ExeScriptRequest, RuntimeEvent};
>>>>>>> 64c32593

use crate::web::{default_on_timeout, Event, WebClient, WebInterface};
use crate::{Error, Result};
use futures::{Stream, StreamExt};
use std::convert::TryFrom;

/// Bindings for Requestor Control part of the Activity API.
#[derive(Clone)]
pub struct ActivityRequestorControlApi {
    client: WebClient,
}

impl WebInterface for ActivityRequestorControlApi {
    const API_URL_ENV_VAR: &'static str = crate::activity::ACTIVITY_URL_ENV_VAR;
    const API_SUFFIX: &'static str = ACTIVITY_API_PATH;

    fn from_client(client: WebClient) -> Self {
        ActivityRequestorControlApi { client }
    }
}

impl ActivityRequestorControlApi {
    /// Creates new Activity based on given Agreement.
    pub async fn create_activity(&self, agreement_id: &str) -> Result<String> {
        let r = CreateActivityRequest::new(agreement_id.to_owned());
        let result: CreateActivityResult =
            self.client.post("activity").send_json(&r).json().await?;
        Ok(result.activity_id)
    }

    #[cfg(feature = "sgx")]
    pub async fn create_secure_activity_raw(
        &self,
        agreement_id: &str,
        pub_key: secp256k1::PublicKey,
    ) -> Result<CreateActivityResult> {
        let mut r = CreateActivityRequest::new(agreement_id.to_owned());
        r.requestor_pub_key = Some(pub_key.to_string());
        self.client.post("activity").send_json(&r).json().await
    }

    #[cfg(feature = "sgx")]
    pub async fn create_secure_activity(
        &self,
        agreement_id: &str,
    ) -> Result<sgx::SecureActivityRequestorApi> {
        let s = secp256k1::Secp256k1::new();
        let (secret, pub_key) = s.generate_keypair(&mut rand::thread_rng());
        let result = self
            .create_secure_activity_raw(agreement_id, pub_key.clone())
            .await?;
        let api = sgx::SecureActivityRequestorApi::from_response(
            self.client.clone(),
            result.activity_id.clone(),
            agreement_id,
            result,
            secret,
        )
        .await
        .map_err(|e| crate::Error::InternalError(e.to_string()))?;
        Ok(api)
    }

    /// Destroys given Activity.
    pub async fn destroy_activity(&self, activity_id: &str) -> Result<()> {
        let uri = url_format!("activity/{activity_id}", activity_id);
        self.client.delete(&uri).send().json().await?;
        Ok(())
    }

    /// Executes an ExeScript batch within a given Activity.
    pub async fn exec(&self, script: ExeScriptRequest, activity_id: &str) -> Result<String> {
        let uri = url_format!("activity/{activity_id}/exec", activity_id);
        self.client.post(&uri).send_json(&script).json().await
    }

    /// Queries for ExeScript batch results.
    #[rustfmt::skip]
    pub async fn get_exec_batch_results(
        &self,
        activity_id: &str,
        batch_id: &str,
        #[allow(non_snake_case)]
        timeout: Option<f32>,
        command_index: Option<usize>,
    ) -> Result<Vec<ExeScriptCommandResult>> {
        let uri = url_format!(
            "activity/{activity_id}/exec/{batch_id}",
            activity_id,
            batch_id,
            #[query] timeout,
            #[query] command_index,
        );
        self.client.get(&uri).send().json().await.or_else(default_on_timeout)
    }
<<<<<<< HEAD
}

#[cfg(feature = "sgx")]
pub mod sgx {
    use super::*;
    use crate::market::MarketRequestorApi;
    use crate::model::activity::encrypted as enc;
    use crate::model::activity::{Credentials, ExeScriptCommand, SgxCredentials};
    use crate::Error as AppError;
    use crate::SGX_CONFIG;
    use graphene_sgx::AttestationResponse;
    use hex;
    use secp256k1::{PublicKey, SecretKey};
    use std::sync::Arc;
    use ya_client_model::activity::encrypted::EncryptionCtx;
    use ya_client_model::activity::ExeScriptCommandState;

    #[derive(thiserror::Error, Debug)]
    pub enum SgxError {
        #[error("activity without keys")]
        MissingKeys,
        #[error("activity with unknown keys")]
        InvalidKeys,
        #[error("{0}")]
        AttestationFailed(String),
        #[error("invalid credentials: {0}")]
        InvalidCredentials(String),
        #[error("invalid agreement")]
        InvalidAgreement,
        #[error("YAGNA_APPKEY variable not set ({0})")]
        InvalidAppKey(String),
        #[error("internal error: {0}")]
        InternalError(String),
    }

    macro_rules! map_error {
        ($($type:ty => $error:path)*) => {
            $(
                impl From<$type> for SgxError {
                    fn from(err: $type) -> Self {
                        $error(err.to_string())
                    }
                }
            )*
        };
    }

    map_error! {
        hex::FromHexError => SgxError::InvalidCredentials
        std::array::TryFromSliceError => SgxError::InvalidCredentials
        std::env::VarError => SgxError::InvalidAppKey
    }

    struct Session {
        activity_id: String,
        #[allow(unused)]
        enclave_key: PublicKey,
        ctx: EncryptionCtx,
        proof: SgxCredentials,
    }

    #[derive(Clone)]
    pub struct SecureActivityRequestorApi {
        client: WebClient,
        session: Arc<Session>,
    }

    fn gen_id() -> String {
        use rand::Rng;
        let v: u128 = rand::thread_rng().gen();
        format!("{:032x}", v)
    }

    impl SecureActivityRequestorApi {
        pub async fn from_response(
            client: WebClient,
            activity_id: String,
            agreement_id: &str,
            response: CreateActivityResult,
            requestor_key: SecretKey,
        ) -> std::result::Result<Self, SgxError> {
            let sgx: SgxCredentials = match response.credentials {
                Some(Credentials::Sgx(sgx)) => sgx,
                None => return Err(SgxError::MissingKeys),
                Some(_) => return Err(SgxError::InvalidKeys),
            };
            let enclave_key = sgx.enclave_pub_key.clone();
            let ctx = EncryptionCtx::new(&enclave_key, &requestor_key);
            let nonce = &activity_id.to_owned();
            let session = Arc::new(Session {
                activity_id,
                enclave_key,
                ctx,
                proof: sgx.clone(),
            });

            if SGX_CONFIG.enable_attestation {
                let agreement = WebClient::builder()
                    .auth_token(&std::env::var("YAGNA_APPKEY")?)
                    .build()
                    .interface::<MarketRequestorApi>()
                    .map_err(|e| SgxError::InternalError(e.to_string()))?
                    .get_agreement(agreement_id)
                    .await
                    .map_err(|e| SgxError::InternalError(e.to_string()))?;

                log::debug!("Agreement: {:?}", &agreement);

                let task_package = agreement
                    .demand
                    .properties
                    .get("golem.srv.comp.task_package")
                    .ok_or(SgxError::InvalidAgreement)?
                    .as_str()
                    .ok_or(SgxError::InvalidAgreement)?;

                let evidence = AttestationResponse::new(sgx.ias_report.clone(), &sgx.ias_sig);
                let mut verifier = evidence.verifier();
                verifier = verifier
                    .data(&sgx.requestor_pub_key.serialize())
                    .data(&sgx.enclave_pub_key.serialize())
                    .data(task_package.as_bytes())
                    .mr_enclave_list(&SGX_CONFIG.exeunit_hashes)
                    .nonce(nonce)
                    .max_age(SGX_CONFIG.max_evidence_age);

                if !SGX_CONFIG.allow_debug {
                    verifier = verifier.not_debug();
                }

                if !SGX_CONFIG.allow_outdated_tcb {
                    verifier = verifier.not_outdated();
                }

                let attestation_result = verifier.check();
                if attestation_result.is_ok() {
                    log::info!("Attestation OK");
                    Ok(SecureActivityRequestorApi { client, session })
                } else {
                    log::warn!("Attestation failed: {:?}", attestation_result);
                    Err(SgxError::AttestationFailed(format!(
                        "{:?}",
                        attestation_result
                    )))
                }
            } else {
                log::info!("Attestation disabled");
                Ok(SecureActivityRequestorApi { client, session })
            }
        }

        pub fn proof(&self) -> Credentials {
            Credentials::Sgx(self.session.proof.clone())
        }

        pub fn activity_id(&self) -> String {
            self.session.activity_id.clone()
        }

        pub async fn exec(&self, exe_script: Vec<ExeScriptCommand>) -> Result<String> {
            let request = enc::Request {
                activity_id: self.session.activity_id.clone(),
                batch_id: gen_id(),
                timeout: None,
                command: enc::RequestCommand::Exec { exe_script },
            };
            let resp = match self.send(request).await? {
                enc::Response::Exec(r) => r,
                enc::Response::Error(e) => Err(e),
                _ => return Err(AppError::InternalError("invalid response".to_string())),
            };
            Ok(resp.map_err(|e| AppError::InternalError(e.to_string()))?)
        }

        pub async fn get_exec_batch_results(
            &self,
            batch_id: &str,
            timeout: Option<f32>,
            command_index: Option<usize>,
        ) -> Result<Vec<ExeScriptCommandResult>> {
            let request = enc::Request {
                activity_id: self.session.activity_id.clone(),
                batch_id: batch_id.to_string(),
                timeout,
                command: enc::RequestCommand::GetExecBatchResults { command_index },
            };
            let resp = match self.send(request).await? {
                enc::Response::GetExecBatchResults(r) => r,
                enc::Response::Error(e) => Err(e),
                _ => return Err(AppError::InternalError("invalid response".to_string())),
            };
            Ok(resp.map_err(|e| AppError::InternalError(e.to_string()))?)
        }

        pub async fn get_running_command(
            &self,
            timeout: Option<f32>,
        ) -> Result<ExeScriptCommandState> {
            let request = enc::Request {
                activity_id: self.session.activity_id.clone(),
                batch_id: String::new(),
                timeout,
                command: enc::RequestCommand::GetRunningCommand,
            };
            let resp = match self.send(request).await? {
                enc::Response::GetRunningCommand(r) => r,
                enc::Response::Error(e) => Err(e),
                _ => return Err(AppError::InternalError("invalid response".to_string())),
            };
            Ok(resp.map_err(|e| AppError::InternalError(e.to_string()))?)
        }

        async fn send(&self, request: enc::Request) -> Result<enc::Response> {
            let bytes = self
                .session
                .ctx
                .encrypt(&request)
                .map_err(|e| AppError::InternalError(e.to_string()))?;
            let uri = format!(
                "activity/{activity_id}/encrypted",
                activity_id = self.session.activity_id
            );
            let response = self
                .session
                .ctx
                .decrypt(&self.client.post(&uri).send_bytes(bytes).bytes().await?)
                .map_err(|e| AppError::InternalError(e.to_string()))?;
            Ok(response)
        }
    }
}

#[cfg(test)]
mod test {

    #[test]
    #[cfg(feature = "sgx")]
    fn test_encdec() {
        use crate::model::activity::encrypted::EncryptionCtx;
        use rand::Rng;

        let mut rng = rand::thread_rng();
        let s = secp256k1::Secp256k1::new();
        let (s1, p1) = s.generate_keypair(&mut rng);
        let (s2, p2) = s.generate_keypair(&mut rng);

        let ctx1 = EncryptionCtx::new(&p2, &s1);
        let ctx2 = EncryptionCtx::new(&p1, &s2);
        let data: [u8; 20] = rng.gen();
        let data2 = ctx2
            .decrypt_bytes(&ctx1.encrypt_bytes(&data).unwrap())
            .unwrap();
        assert_eq!(data2.as_slice(), data.as_ref())
=======

    /// Streams ExeScript batch results
    pub async fn stream_exec_batch_results(
        &self,
        activity_id: &str,
        batch_id: &str,
    ) -> Result<impl Stream<Item = RuntimeEvent>> {
        let uri = url_format!(
            "activity/{activity_id}/exec/{batch_id}",
            activity_id,
            batch_id,
        );
        let stream = self
            .client
            .event_stream(&uri)
            .await?
            .filter_map(|result| async {
                match result {
                    Ok(evt) => RuntimeEvent::try_from(evt).ok(),
                    _ => None,
                }
            });
        Ok(stream)
    }
}

impl TryFrom<Event> for RuntimeEvent {
    type Error = Error;

    fn try_from(evt: Event) -> Result<Self> {
        serde_json::from_str(evt.data.as_str()).map_err(Error::from)
>>>>>>> 64c32593
    }
}<|MERGE_RESOLUTION|>--- conflicted
+++ resolved
@@ -1,13 +1,8 @@
 //! Requestor control part of Activity API
-<<<<<<< HEAD
 use ya_client_model::activity::{
     CreateActivityRequest, CreateActivityResult, ExeScriptCommandResult, ExeScriptRequest,
-    ACTIVITY_API_PATH,
+    RuntimeEvent, ACTIVITY_API_PATH,
 };
-=======
-use ya_client_model::activity::ACTIVITY_API_PATH;
-use ya_client_model::activity::{ExeScriptCommandResult, ExeScriptRequest, RuntimeEvent};
->>>>>>> 64c32593
 
 use crate::web::{default_on_timeout, Event, WebClient, WebInterface};
 use crate::{Error, Result};
@@ -103,261 +98,6 @@
         );
         self.client.get(&uri).send().json().await.or_else(default_on_timeout)
     }
-<<<<<<< HEAD
-}
-
-#[cfg(feature = "sgx")]
-pub mod sgx {
-    use super::*;
-    use crate::market::MarketRequestorApi;
-    use crate::model::activity::encrypted as enc;
-    use crate::model::activity::{Credentials, ExeScriptCommand, SgxCredentials};
-    use crate::Error as AppError;
-    use crate::SGX_CONFIG;
-    use graphene_sgx::AttestationResponse;
-    use hex;
-    use secp256k1::{PublicKey, SecretKey};
-    use std::sync::Arc;
-    use ya_client_model::activity::encrypted::EncryptionCtx;
-    use ya_client_model::activity::ExeScriptCommandState;
-
-    #[derive(thiserror::Error, Debug)]
-    pub enum SgxError {
-        #[error("activity without keys")]
-        MissingKeys,
-        #[error("activity with unknown keys")]
-        InvalidKeys,
-        #[error("{0}")]
-        AttestationFailed(String),
-        #[error("invalid credentials: {0}")]
-        InvalidCredentials(String),
-        #[error("invalid agreement")]
-        InvalidAgreement,
-        #[error("YAGNA_APPKEY variable not set ({0})")]
-        InvalidAppKey(String),
-        #[error("internal error: {0}")]
-        InternalError(String),
-    }
-
-    macro_rules! map_error {
-        ($($type:ty => $error:path)*) => {
-            $(
-                impl From<$type> for SgxError {
-                    fn from(err: $type) -> Self {
-                        $error(err.to_string())
-                    }
-                }
-            )*
-        };
-    }
-
-    map_error! {
-        hex::FromHexError => SgxError::InvalidCredentials
-        std::array::TryFromSliceError => SgxError::InvalidCredentials
-        std::env::VarError => SgxError::InvalidAppKey
-    }
-
-    struct Session {
-        activity_id: String,
-        #[allow(unused)]
-        enclave_key: PublicKey,
-        ctx: EncryptionCtx,
-        proof: SgxCredentials,
-    }
-
-    #[derive(Clone)]
-    pub struct SecureActivityRequestorApi {
-        client: WebClient,
-        session: Arc<Session>,
-    }
-
-    fn gen_id() -> String {
-        use rand::Rng;
-        let v: u128 = rand::thread_rng().gen();
-        format!("{:032x}", v)
-    }
-
-    impl SecureActivityRequestorApi {
-        pub async fn from_response(
-            client: WebClient,
-            activity_id: String,
-            agreement_id: &str,
-            response: CreateActivityResult,
-            requestor_key: SecretKey,
-        ) -> std::result::Result<Self, SgxError> {
-            let sgx: SgxCredentials = match response.credentials {
-                Some(Credentials::Sgx(sgx)) => sgx,
-                None => return Err(SgxError::MissingKeys),
-                Some(_) => return Err(SgxError::InvalidKeys),
-            };
-            let enclave_key = sgx.enclave_pub_key.clone();
-            let ctx = EncryptionCtx::new(&enclave_key, &requestor_key);
-            let nonce = &activity_id.to_owned();
-            let session = Arc::new(Session {
-                activity_id,
-                enclave_key,
-                ctx,
-                proof: sgx.clone(),
-            });
-
-            if SGX_CONFIG.enable_attestation {
-                let agreement = WebClient::builder()
-                    .auth_token(&std::env::var("YAGNA_APPKEY")?)
-                    .build()
-                    .interface::<MarketRequestorApi>()
-                    .map_err(|e| SgxError::InternalError(e.to_string()))?
-                    .get_agreement(agreement_id)
-                    .await
-                    .map_err(|e| SgxError::InternalError(e.to_string()))?;
-
-                log::debug!("Agreement: {:?}", &agreement);
-
-                let task_package = agreement
-                    .demand
-                    .properties
-                    .get("golem.srv.comp.task_package")
-                    .ok_or(SgxError::InvalidAgreement)?
-                    .as_str()
-                    .ok_or(SgxError::InvalidAgreement)?;
-
-                let evidence = AttestationResponse::new(sgx.ias_report.clone(), &sgx.ias_sig);
-                let mut verifier = evidence.verifier();
-                verifier = verifier
-                    .data(&sgx.requestor_pub_key.serialize())
-                    .data(&sgx.enclave_pub_key.serialize())
-                    .data(task_package.as_bytes())
-                    .mr_enclave_list(&SGX_CONFIG.exeunit_hashes)
-                    .nonce(nonce)
-                    .max_age(SGX_CONFIG.max_evidence_age);
-
-                if !SGX_CONFIG.allow_debug {
-                    verifier = verifier.not_debug();
-                }
-
-                if !SGX_CONFIG.allow_outdated_tcb {
-                    verifier = verifier.not_outdated();
-                }
-
-                let attestation_result = verifier.check();
-                if attestation_result.is_ok() {
-                    log::info!("Attestation OK");
-                    Ok(SecureActivityRequestorApi { client, session })
-                } else {
-                    log::warn!("Attestation failed: {:?}", attestation_result);
-                    Err(SgxError::AttestationFailed(format!(
-                        "{:?}",
-                        attestation_result
-                    )))
-                }
-            } else {
-                log::info!("Attestation disabled");
-                Ok(SecureActivityRequestorApi { client, session })
-            }
-        }
-
-        pub fn proof(&self) -> Credentials {
-            Credentials::Sgx(self.session.proof.clone())
-        }
-
-        pub fn activity_id(&self) -> String {
-            self.session.activity_id.clone()
-        }
-
-        pub async fn exec(&self, exe_script: Vec<ExeScriptCommand>) -> Result<String> {
-            let request = enc::Request {
-                activity_id: self.session.activity_id.clone(),
-                batch_id: gen_id(),
-                timeout: None,
-                command: enc::RequestCommand::Exec { exe_script },
-            };
-            let resp = match self.send(request).await? {
-                enc::Response::Exec(r) => r,
-                enc::Response::Error(e) => Err(e),
-                _ => return Err(AppError::InternalError("invalid response".to_string())),
-            };
-            Ok(resp.map_err(|e| AppError::InternalError(e.to_string()))?)
-        }
-
-        pub async fn get_exec_batch_results(
-            &self,
-            batch_id: &str,
-            timeout: Option<f32>,
-            command_index: Option<usize>,
-        ) -> Result<Vec<ExeScriptCommandResult>> {
-            let request = enc::Request {
-                activity_id: self.session.activity_id.clone(),
-                batch_id: batch_id.to_string(),
-                timeout,
-                command: enc::RequestCommand::GetExecBatchResults { command_index },
-            };
-            let resp = match self.send(request).await? {
-                enc::Response::GetExecBatchResults(r) => r,
-                enc::Response::Error(e) => Err(e),
-                _ => return Err(AppError::InternalError("invalid response".to_string())),
-            };
-            Ok(resp.map_err(|e| AppError::InternalError(e.to_string()))?)
-        }
-
-        pub async fn get_running_command(
-            &self,
-            timeout: Option<f32>,
-        ) -> Result<ExeScriptCommandState> {
-            let request = enc::Request {
-                activity_id: self.session.activity_id.clone(),
-                batch_id: String::new(),
-                timeout,
-                command: enc::RequestCommand::GetRunningCommand,
-            };
-            let resp = match self.send(request).await? {
-                enc::Response::GetRunningCommand(r) => r,
-                enc::Response::Error(e) => Err(e),
-                _ => return Err(AppError::InternalError("invalid response".to_string())),
-            };
-            Ok(resp.map_err(|e| AppError::InternalError(e.to_string()))?)
-        }
-
-        async fn send(&self, request: enc::Request) -> Result<enc::Response> {
-            let bytes = self
-                .session
-                .ctx
-                .encrypt(&request)
-                .map_err(|e| AppError::InternalError(e.to_string()))?;
-            let uri = format!(
-                "activity/{activity_id}/encrypted",
-                activity_id = self.session.activity_id
-            );
-            let response = self
-                .session
-                .ctx
-                .decrypt(&self.client.post(&uri).send_bytes(bytes).bytes().await?)
-                .map_err(|e| AppError::InternalError(e.to_string()))?;
-            Ok(response)
-        }
-    }
-}
-
-#[cfg(test)]
-mod test {
-
-    #[test]
-    #[cfg(feature = "sgx")]
-    fn test_encdec() {
-        use crate::model::activity::encrypted::EncryptionCtx;
-        use rand::Rng;
-
-        let mut rng = rand::thread_rng();
-        let s = secp256k1::Secp256k1::new();
-        let (s1, p1) = s.generate_keypair(&mut rng);
-        let (s2, p2) = s.generate_keypair(&mut rng);
-
-        let ctx1 = EncryptionCtx::new(&p2, &s1);
-        let ctx2 = EncryptionCtx::new(&p1, &s2);
-        let data: [u8; 20] = rng.gen();
-        let data2 = ctx2
-            .decrypt_bytes(&ctx1.encrypt_bytes(&data).unwrap())
-            .unwrap();
-        assert_eq!(data2.as_slice(), data.as_ref())
-=======
 
     /// Streams ExeScript batch results
     pub async fn stream_exec_batch_results(
@@ -389,6 +129,259 @@
 
     fn try_from(evt: Event) -> Result<Self> {
         serde_json::from_str(evt.data.as_str()).map_err(Error::from)
->>>>>>> 64c32593
+    }
+}
+
+#[cfg(feature = "sgx")]
+pub mod sgx {
+    use super::*;
+    use crate::market::MarketRequestorApi;
+    use crate::model::activity::encrypted as enc;
+    use crate::model::activity::{Credentials, ExeScriptCommand, SgxCredentials};
+    use crate::Error as AppError;
+    use crate::SGX_CONFIG;
+    use graphene_sgx::AttestationResponse;
+    use hex;
+    use secp256k1::{PublicKey, SecretKey};
+    use std::sync::Arc;
+    use ya_client_model::activity::encrypted::EncryptionCtx;
+    use ya_client_model::activity::ExeScriptCommandState;
+
+    #[derive(thiserror::Error, Debug)]
+    pub enum SgxError {
+        #[error("activity without keys")]
+        MissingKeys,
+        #[error("activity with unknown keys")]
+        InvalidKeys,
+        #[error("{0}")]
+        AttestationFailed(String),
+        #[error("invalid credentials: {0}")]
+        InvalidCredentials(String),
+        #[error("invalid agreement")]
+        InvalidAgreement,
+        #[error("YAGNA_APPKEY variable not set ({0})")]
+        InvalidAppKey(String),
+        #[error("internal error: {0}")]
+        InternalError(String),
+    }
+
+    macro_rules! map_error {
+        ($($type:ty => $error:path)*) => {
+            $(
+                impl From<$type> for SgxError {
+                    fn from(err: $type) -> Self {
+                        $error(err.to_string())
+                    }
+                }
+            )*
+        };
+    }
+
+    map_error! {
+        hex::FromHexError => SgxError::InvalidCredentials
+        std::array::TryFromSliceError => SgxError::InvalidCredentials
+        std::env::VarError => SgxError::InvalidAppKey
+    }
+
+    struct Session {
+        activity_id: String,
+        #[allow(unused)]
+        enclave_key: PublicKey,
+        ctx: EncryptionCtx,
+        proof: SgxCredentials,
+    }
+
+    #[derive(Clone)]
+    pub struct SecureActivityRequestorApi {
+        client: WebClient,
+        session: Arc<Session>,
+    }
+
+    fn gen_id() -> String {
+        use rand::Rng;
+        let v: u128 = rand::thread_rng().gen();
+        format!("{:032x}", v)
+    }
+
+    impl SecureActivityRequestorApi {
+        pub async fn from_response(
+            client: WebClient,
+            activity_id: String,
+            agreement_id: &str,
+            response: CreateActivityResult,
+            requestor_key: SecretKey,
+        ) -> std::result::Result<Self, SgxError> {
+            let sgx: SgxCredentials = match response.credentials {
+                Some(Credentials::Sgx(sgx)) => sgx,
+                None => return Err(SgxError::MissingKeys),
+                Some(_) => return Err(SgxError::InvalidKeys),
+            };
+            let enclave_key = sgx.enclave_pub_key.clone();
+            let ctx = EncryptionCtx::new(&enclave_key, &requestor_key);
+            let nonce = &activity_id.to_owned();
+            let session = Arc::new(Session {
+                activity_id,
+                enclave_key,
+                ctx,
+                proof: sgx.clone(),
+            });
+
+            if SGX_CONFIG.enable_attestation {
+                let agreement = WebClient::builder()
+                    .auth_token(&std::env::var("YAGNA_APPKEY")?)
+                    .build()
+                    .interface::<MarketRequestorApi>()
+                    .map_err(|e| SgxError::InternalError(e.to_string()))?
+                    .get_agreement(agreement_id)
+                    .await
+                    .map_err(|e| SgxError::InternalError(e.to_string()))?;
+
+                log::debug!("Agreement: {:?}", &agreement);
+
+                let task_package = agreement
+                    .demand
+                    .properties
+                    .get("golem.srv.comp.task_package")
+                    .ok_or(SgxError::InvalidAgreement)?
+                    .as_str()
+                    .ok_or(SgxError::InvalidAgreement)?;
+
+                let evidence = AttestationResponse::new(sgx.ias_report.clone(), &sgx.ias_sig);
+                let mut verifier = evidence.verifier();
+                verifier = verifier
+                    .data(&sgx.requestor_pub_key.serialize())
+                    .data(&sgx.enclave_pub_key.serialize())
+                    .data(task_package.as_bytes())
+                    .mr_enclave_list(&SGX_CONFIG.exeunit_hashes)
+                    .nonce(nonce)
+                    .max_age(SGX_CONFIG.max_evidence_age);
+
+                if !SGX_CONFIG.allow_debug {
+                    verifier = verifier.not_debug();
+                }
+
+                if !SGX_CONFIG.allow_outdated_tcb {
+                    verifier = verifier.not_outdated();
+                }
+
+                let attestation_result = verifier.check();
+                if attestation_result.is_ok() {
+                    log::info!("Attestation OK");
+                    Ok(SecureActivityRequestorApi { client, session })
+                } else {
+                    log::warn!("Attestation failed: {:?}", attestation_result);
+                    Err(SgxError::AttestationFailed(format!(
+                        "{:?}",
+                        attestation_result
+                    )))
+                }
+            } else {
+                log::info!("Attestation disabled");
+                Ok(SecureActivityRequestorApi { client, session })
+            }
+        }
+
+        pub fn proof(&self) -> Credentials {
+            Credentials::Sgx(self.session.proof.clone())
+        }
+
+        pub fn activity_id(&self) -> String {
+            self.session.activity_id.clone()
+        }
+
+        pub async fn exec(&self, exe_script: Vec<ExeScriptCommand>) -> Result<String> {
+            let request = enc::Request {
+                activity_id: self.session.activity_id.clone(),
+                batch_id: gen_id(),
+                timeout: None,
+                command: enc::RequestCommand::Exec { exe_script },
+            };
+            let resp = match self.send(request).await? {
+                enc::Response::Exec(r) => r,
+                enc::Response::Error(e) => Err(e),
+                _ => return Err(AppError::InternalError("invalid response".to_string())),
+            };
+            Ok(resp.map_err(|e| AppError::InternalError(e.to_string()))?)
+        }
+
+        pub async fn get_exec_batch_results(
+            &self,
+            batch_id: &str,
+            timeout: Option<f32>,
+            command_index: Option<usize>,
+        ) -> Result<Vec<ExeScriptCommandResult>> {
+            let request = enc::Request {
+                activity_id: self.session.activity_id.clone(),
+                batch_id: batch_id.to_string(),
+                timeout,
+                command: enc::RequestCommand::GetExecBatchResults { command_index },
+            };
+            let resp = match self.send(request).await? {
+                enc::Response::GetExecBatchResults(r) => r,
+                enc::Response::Error(e) => Err(e),
+                _ => return Err(AppError::InternalError("invalid response".to_string())),
+            };
+            Ok(resp.map_err(|e| AppError::InternalError(e.to_string()))?)
+        }
+
+        pub async fn get_running_command(
+            &self,
+            timeout: Option<f32>,
+        ) -> Result<ExeScriptCommandState> {
+            let request = enc::Request {
+                activity_id: self.session.activity_id.clone(),
+                batch_id: String::new(),
+                timeout,
+                command: enc::RequestCommand::GetRunningCommand,
+            };
+            let resp = match self.send(request).await? {
+                enc::Response::GetRunningCommand(r) => r,
+                enc::Response::Error(e) => Err(e),
+                _ => return Err(AppError::InternalError("invalid response".to_string())),
+            };
+            Ok(resp.map_err(|e| AppError::InternalError(e.to_string()))?)
+        }
+
+        async fn send(&self, request: enc::Request) -> Result<enc::Response> {
+            let bytes = self
+                .session
+                .ctx
+                .encrypt(&request)
+                .map_err(|e| AppError::InternalError(e.to_string()))?;
+            let uri = format!(
+                "activity/{activity_id}/encrypted",
+                activity_id = self.session.activity_id
+            );
+            let response = self
+                .session
+                .ctx
+                .decrypt(&self.client.post(&uri).send_bytes(bytes).bytes().await?)
+                .map_err(|e| AppError::InternalError(e.to_string()))?;
+            Ok(response)
+        }
+    }
+}
+
+#[cfg(test)]
+mod test {
+
+    #[test]
+    #[cfg(feature = "sgx")]
+    fn test_encdec() {
+        use crate::model::activity::encrypted::EncryptionCtx;
+        use rand::Rng;
+
+        let mut rng = rand::thread_rng();
+        let s = secp256k1::Secp256k1::new();
+        let (s1, p1) = s.generate_keypair(&mut rng);
+        let (s2, p2) = s.generate_keypair(&mut rng);
+
+        let ctx1 = EncryptionCtx::new(&p2, &s1);
+        let ctx2 = EncryptionCtx::new(&p1, &s2);
+        let data: [u8; 20] = rng.gen();
+        let data2 = ctx2
+            .decrypt_bytes(&ctx1.encrypt_bytes(&data).unwrap())
+            .unwrap();
+        assert_eq!(data2.as_slice(), data.as_ref())
     }
 }