--- conflicted
+++ resolved
@@ -103,11 +103,6 @@
     }
 
     /// Rejects Proposal (Demand).
-<<<<<<< HEAD
-    /// Effectively ends a Negotiation chain - it explicitly indicates that the sender
-    /// will not create another counter-Proposal.
-    pub async fn reject_proposal(&self, subscription_id: &str, proposal_id: &str) -> Result<()> {
-=======
     ///
     /// Effectively ends a Negotiation chain - it explicitly indicates that
     /// the sender will not create another counter-Proposal.
@@ -119,8 +114,7 @@
         &self,
         subscription_id: &str,
         proposal_id: &str,
-    ) -> Result<String> {
->>>>>>> fe426adc
+    ) -> Result<()> {
         let url = url_format!(
             "offers/{subscription_id}/proposals/{proposal_id}",
             subscription_id,
@@ -223,15 +217,11 @@
     /// a negotiated agreement. This effectively stops the Agreement handshake.
     ///
     /// **Note**: Mutually exclusive with `approve_agreement`.
-<<<<<<< HEAD
-    pub async fn reject_agreement(&self, agreement_id: &str) -> Result<()> {
-=======
     pub async fn reject_agreement(
         &self,
         agreement_id: &str,
         reason: Option<impl ConvertReason>,
-    ) -> Result<String> {
->>>>>>> fe426adc
+    ) -> Result<()> {
         let url = url_format!("agreements/{agreement_id}/reject", agreement_id);
         self.client
             .post(&url)
@@ -241,15 +231,11 @@
     }
 
     /// Terminates approved Agreement.
-<<<<<<< HEAD
-    pub async fn terminate_agreement(&self, agreement_id: &str) -> Result<()> {
-=======
     pub async fn terminate_agreement(
         &self,
         agreement_id: &str,
         reason: Option<impl ConvertReason>,
-    ) -> Result<String> {
->>>>>>> fe426adc
+    ) -> Result<()> {
         let url = url_format!("agreements/{agreement_id}/terminate", agreement_id);
         self.client
             .post(&url)
