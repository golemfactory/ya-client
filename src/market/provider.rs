--- conflicted
+++ resolved
@@ -106,28 +106,7 @@
     ///
     /// Effectively ends a Negotiation chain - it explicitly indicates that
     /// the sender will not create another counter-Proposal.
-<<<<<<< HEAD
-    #[deprecated(
-        since = "0.4.0",
-        note = "Please use the reject_proposal_with_reason function instead"
-    )]
-    pub async fn reject_proposal(&self, subscription_id: &str, proposal_id: &str) -> Result<()> {
-        let url = url_format!(
-            "offers/{subscription_id}/proposals/{proposal_id}",
-            subscription_id,
-            proposal_id,
-        );
-        self.client.delete(&url).send().json().await
-    }
-
-    /// Rejects Proposal (Demand).
-    ///
-    /// Effectively ends a Negotiation chain - it explicitly indicates that
-    /// the sender will not create another counter-Proposal.
-    pub async fn reject_proposal_with_reason(
-=======
     pub async fn reject_proposal(
->>>>>>> f7e2c692
         &self,
         subscription_id: &str,
         proposal_id: &str,
