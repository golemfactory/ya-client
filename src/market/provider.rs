--- conflicted
+++ resolved
@@ -127,11 +127,7 @@
         &self,
         subscription_id: &str,
         proposal_id: &str,
-<<<<<<< HEAD
         reason: &Option<Reason>,
-=======
-        reason: Option<impl ConvertReason>,
->>>>>>> ade8c91e
     ) -> Result<()> {
         let url = url_format!(
             "offers/{subscription_id}/proposals/{proposal_id}/reject",
@@ -216,11 +212,7 @@
     pub async fn reject_agreement(
         &self,
         agreement_id: &str,
-<<<<<<< HEAD
         reason: &Option<Reason>,
-=======
-        reason: Option<impl ConvertReason>,
->>>>>>> ade8c91e
     ) -> Result<()> {
         let url = url_format!("agreements/{agreement_id}/reject", agreement_id);
         self.client.post(&url).send_json(&reason).json().await
@@ -230,11 +222,7 @@
     pub async fn terminate_agreement(
         &self,
         agreement_id: &str,
-<<<<<<< HEAD
         reason: &Option<Reason>,
-=======
-        reason: Option<impl ConvertReason>,
->>>>>>> ade8c91e
     ) -> Result<()> {
         let url = url_format!("agreements/{agreement_id}/terminate", agreement_id);
         self.client.post(&url).send_json(&reason).json().await
