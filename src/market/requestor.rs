//! Requestor part of the Market API
use ya_client_model::market::{
    Agreement, AgreementOperationEvent, AgreementProposal, Demand, NewDemand, NewProposal,
    Proposal, RequestorEvent,
};

use crate::model::market::{convert_reason, ConvertReason};
use crate::{web::default_on_timeout, web::WebClient, web::WebInterface, Result};
use chrono::{DateTime, TimeZone};
use std::fmt::Display;

/// Bindings for Requestor part of the Market API.
#[derive(Clone)]
pub struct MarketRequestorApi {
    client: WebClient,
}

impl WebInterface for MarketRequestorApi {
    const API_URL_ENV_VAR: &'static str = crate::market::MARKET_URL_ENV_VAR;
    const API_SUFFIX: &'static str = ya_client_model::market::MARKET_API_PATH;

    fn from_client(client: WebClient) -> Self {
        MarketRequestorApi { client }
    }
}

impl MarketRequestorApi {
    /// Publishes Requestor capabilities via Demand.
    ///
    /// Demand object can be considered an "open" or public Demand, as it is not directed
    /// at a specific Provider, but rather is sent to the market so that the matching
    /// mechanism implementation can associate relevant Offers.
    ///
    /// **Note**: it is an "atomic" operation, ie. as soon as Subscription is placed,
    /// the Demand is published on the market.
    pub async fn subscribe(&self, demand: &NewDemand) -> Result<String> {
        self.client.post("demands").send_json(&demand).json().await
    }

    /// Fetches all active Demands which have been published by the Requestor.
    pub async fn get_demands(&self) -> Result<Vec<Demand>> {
        self.client.get("demands").send().json().await
    }

    /// Stop subscription by invalidating a previously published Demand.
    pub async fn unsubscribe(&self, subscription_id: &str) -> Result<()> {
        let url = url_format!("demands/{subscription_id}", subscription_id);
        self.client.delete(&url).send().json().await
    }

    /// Get events which have arrived from the market in response to the Demand
    /// published by the Requestor via  [`subscribe`](#method.subscribe).
    /// Returns collection of at most `max_events` `RequestorEvents` or times out.
    ///
    /// This is a blocking operation. It will not return until there is at
    /// least one new event.
    ///
    /// Returns Proposal related events:
    ///
    /// * `ProposalEvent` - Indicates that there is new Offer Proposal for
    /// this Demand.
    ///
    /// * `ProposalRejectedEvent` - Indicates that the Provider has rejected
    /// our previous Proposal related to this Demand. This effectively ends a
    /// Negotiation chain - it explicitly indicates that the sender will not
    /// create another counter-Proposal.
    ///
    /// * `PropertyQueryEvent` - not supported yet.
    ///
    /// **Note**: When `collectOffers` is waiting, simultaneous call to
    /// `unsubscribeDemand` on the same `subscriptionId` should result in
    /// "Subscription does not exist" error returned from `collectOffers`.
    ///
    /// **Note**: Specification requires this endpoint to support list of
    /// specific Proposal Ids to listen for messages related only to specific
    /// Proposals. This is not covered yet.
    #[rustfmt::skip]
    pub async fn collect(
        &self,
        subscription_id: &str,
        timeout: Option<f32>,
        max_events: Option<i32>,
    ) -> Result<Vec<RequestorEvent>> {
        let url = url_format!(
            "demands/{subscription_id}/events",
            subscription_id,
            #[query] timeout,
            #[query] max_events,
        );
        self.client.get(&url).send().json().await.or_else(default_on_timeout)
    }

    /// Responds with a bespoke Demand to received Offer.
    pub async fn counter_proposal(
        &self,
        demand_proposal: &NewProposal,
        subscription_id: &str,
        proposal_id: &str,
    ) -> Result<String> {
        let url = url_format!(
            "demands/{subscription_id}/proposals/{proposal_id}",
            subscription_id,
            proposal_id,
        );
        self.client
            .post(&url)
            .send_json(&demand_proposal)
            .json()
            .await
    }

    /// Fetches Proposal (Offer) with given id.
    pub async fn get_proposal(&self, subscription_id: &str, proposal_id: &str) -> Result<Proposal> {
        let url = url_format!(
            "demands/{subscription_id}/proposals/{proposal_id}",
            subscription_id,
            proposal_id,
        );
        self.client.get(&url).send().json().await
    }

    /// Rejects Proposal (Offer)
    ///
    /// Effectively ends a Negotiation chain - it explicitly indicates that
    /// the sender will not create another counter-Proposal.
    #[deprecated(
        since = "0.4.0",
        note = "Please use the reject_proposal_with_reason function instead"
    )]
    pub async fn reject_proposal(
        &self,
        subscription_id: &str,
        proposal_id: &str,
    ) -> Result<String> {
        let url = url_format!(
            "demands/{subscription_id}/proposals/{proposal_id}",
            subscription_id,
            proposal_id,
        );
        self.client.delete(&url).send().json().await
    }

    /// Rejects Proposal (Offer)
    ///
    /// Effectively ends a Negotiation chain - it explicitly indicates that
    /// the sender will not create another counter-Proposal.
    pub async fn reject_proposal_with_reason(
        &self,
        subscription_id: &str,
        proposal_id: &str,
        reason: Option<impl ConvertReason>,
    ) -> Result<String> {
        let url = url_format!(
            "demands/{subscription_id}/proposals/{proposal_id}",
            subscription_id,
            proposal_id,
        );
        self.client
            .post(&url)
            .send_json(&convert_reason(reason)?)
            .json()
            .await
    }

    /// Creates Agreement from selected Proposal.
    ///
    /// Initiates the Agreement handshake phase.
    ///
    /// Formulates an Agreement artifact from the Proposal indicated by the
    /// received Proposal Id.
    ///
    /// The Approval Expiry Date is added to Agreement artifact and implies
    /// the effective timeout on the whole Agreement Confirmation sequence.
    ///
    /// A successful call to `create_agreement` shall immediately be followed
    /// by a `confirm_agreement` and `wait_for_approval` call in order to listen
    /// for responses from the Provider.
    ///
    /// **Note**: Moves given Proposal to `Approved` state.
    pub async fn create_agreement(&self, agreement: &AgreementProposal) -> Result<String> {
        self.client
            .post("agreements")
            .send_json(&agreement)
            .json()
            .await
    }

    /// Fetches agreement with given agreement id.
    pub async fn get_agreement(&self, agreement_id: &str) -> Result<Agreement> {
        let url = url_format!("agreements/{agreement_id}", agreement_id);
        self.client.get(&url).send().json().await
    }

    /// Sends Agreement draft to the Provider.
    /// Signs Agreement self-created via `create_agreement` and sends it to the Provider.
    #[rustfmt::skip]
    pub async fn confirm_agreement(
        &self,
        agreement_id: &str,
        app_session_id: Option<String>,
    ) -> Result<()> {
        let url = url_format!(
            "agreements/{agreement_id}/confirm",
            agreement_id,
            #[query] app_session_id,
        );
        self.client.post(&url).send().json().await
    }

    /// Waits for Agreement approval by the Provider.
    ///
    /// This is a blocking operation. The call may be aborted by Requestor caller
    /// code. After the call is aborted or timed out, another `wait_for_approval`
    /// call can be raised on the same `agreement_id`.
    ///
    /// It returns one of the following options:
    ///
    /// * `Approved` - Indicates that the Agreement has been approved by the Provider.
    ///   - The Provider is now ready to accept a request to start an Activity
    ///     as described in the negotiated agreement.
    ///   - The Requestor’s corresponding `wait_for_approval` call returns Ok after
    ///     this on the Provider side.
    ///
    /// * `Rejected` - Indicates that the Provider has called `reject_agreement`,
    /// which effectively stops the Agreement handshake. The Requestor may attempt
    /// to return to the Negotiation phase by sending a new Proposal.
    ///
    /// * `Cancelled` - Indicates that the Requestor himself has called
    /// `cancel_agreement`, which effectively stops the Agreement handshake.
    #[rustfmt::skip]
    pub async fn wait_for_approval(
        &self,
        agreement_id: &str,
        timeout: Option<f32>,
    ) -> Result<String> {
        let url = url_format!(
            "agreements/{agreement_id}/wait",
            agreement_id,
            #[query] timeout,
        );
        self.client.post(&url).send().json().await
    }

    /// Cancels Agreement.
    ///
    /// It is only possible before Requestor confirmed or Provider approved
    /// or rejected the Agreement, and before Expiration.
    ///
    /// Causes the awaiting `wait_for_approval` call to return with `Cancelled` response.
    /// Also the Provider's corresponding `approve_agreement` returns `Cancelled`.
    pub async fn cancel_agreement(&self, agreement_id: &str) -> Result<()> {
        let url = url_format!("agreements/{agreement_id}", agreement_id);
        self.client.delete(&url).send().json().await
    }

    /// Cancels Agreement.
    ///
    /// It is only possible before Requestor confirmed or Provider approved
    /// or rejected the Agreement, and before Expiration.
    ///
    /// Causes the awaiting `wait_for_approval` call to return with `Cancelled` response.
    /// Also the Provider's corresponding `approve_agreement` returns `Cancelled`.
    pub async fn cancel_agreement_with_reason(
        &self,
        agreement_id: &str,
        reason: Option<impl ConvertReason>,
    ) -> Result<()> {
        let url = url_format!("agreements/{agreement_id}", agreement_id);
        self.client
            .post(&url)
            .send_json(&convert_reason(reason)?)
            .json()
            .await
    }

    /// Terminates approved Agreement.
<<<<<<< HEAD
    pub async fn terminate_agreement(&self, agreement_id: &str) -> Result<()> {
=======
    pub async fn terminate_agreement(
        &self,
        agreement_id: &str,
        reason: Option<impl ConvertReason>,
    ) -> Result<String> {
>>>>>>> fe426adc
        let url = url_format!("agreements/{agreement_id}/terminate", agreement_id);
        self.client
            .post(&url)
            .send_json(&convert_reason(reason)?)
            .json()
            .await
    }

    /// Collects events related to an Agreement.
    ///
    /// This is a blocking operation. It will not return until there is
    /// at least one new event. All events are appearing on both sides equally.
    ///
    /// Returns Agreement related events:
    ///
    /// * `AgreementApprovedEvent` - Indicates that the Agreement has been
    ///   approved by the Provider.
    ///     - The Provider is now ready to accept a request to start an
    ///       Activity as described in the negotiated agreement.
    ///     - The Providers’s corresponding `approveAgreement` call
    ///       returns `Approved` after this event is emitted.
    ///
    /// * `AgreementRejectedEvent` - Indicates that the Provider has called
    ///   `rejectAgreement`, which effectively stops the Agreement handshake.
    ///   The Requestor may attempt to return to the Negotiation phase by
    ///   sending a new Proposal.
    ///
    /// * `AgreementCancelledEvent` - Indicates that the Requestor has called
    ///   `cancelAgreement`, which effectively stops the Agreement handshake.
    ///
    /// * `AgreementTerminatedEvent` - Indicates that the Agreement has been
    ///   terminated by specified party (contains signature).
    #[rustfmt::skip]
    pub async fn collect_agreement_events<Tz>(
        &self,
        timeout: Option<f32>,
        after_timestamp: Option<&DateTime<Tz>>,
        max_events: Option<i32>,
        app_session_id: Option<String>,
    ) -> Result<Vec<AgreementOperationEvent>>
        where
            Tz: TimeZone,
            Tz::Offset: Display,
    {
        let after_timestamp = after_timestamp.map(|dt| dt.to_rfc3339());
        let url = url_format!(
            "agreements/events",
            #[query] timeout,
            #[query] after_timestamp,
            #[query] max_events,
            #[query] app_session_id,
        );
        self.client.get(&url).send().json().await.or_else(default_on_timeout)
    }
}<|MERGE_RESOLUTION|>--- conflicted
+++ resolved
@@ -274,15 +274,11 @@
     }
 
     /// Terminates approved Agreement.
-<<<<<<< HEAD
-    pub async fn terminate_agreement(&self, agreement_id: &str) -> Result<()> {
-=======
     pub async fn terminate_agreement(
         &self,
         agreement_id: &str,
         reason: Option<impl ConvertReason>,
-    ) -> Result<String> {
->>>>>>> fe426adc
+    ) -> Result<()> {
         let url = url_format!("agreements/{agreement_id}/terminate", agreement_id);
         self.client
             .post(&url)
