//! Web utils
use awc::{
    error::{PayloadError, SendRequestError},
    http::{header, HeaderMap, HeaderName, HeaderValue, Method, StatusCode},
    ClientRequest, ClientResponse, SendClientRequest,
};
use bytes::{Buf, Bytes, BytesMut};
use futures::stream::Peekable;
use futures::{Stream, StreamExt, TryStreamExt};
use heck::MixedCase;
use serde::{de::DeserializeOwned, Serialize};
use std::cmp::max;
use std::convert::TryFrom;
use std::pin::Pin;
use std::task::{Context, Poll};
use std::{env, rc::Rc, str::FromStr, time::Duration};
use url::{form_urlencoded, Url};

use crate::model::ErrorMessage;
use crate::{Error, Result};

pub const YAGNA_API_URL_ENV_VAR: &str = "YAGNA_API_URL";
pub const DEFAULT_YAGNA_API_URL: &str = "http://127.0.0.1:7465";
const MAX_BODY_SIZE: usize = 10 * 1024 * 1024;

pub fn rest_api_url() -> Url {
    let api_url = env::var(YAGNA_API_URL_ENV_VAR).unwrap_or(DEFAULT_YAGNA_API_URL.into());
    api_url
        .parse()
        .expect(&format!("invalid API URL: {}", api_url))
}

#[derive(Clone, Debug)]
pub enum WebAuth {
    Bearer(String),
}

/// Convenient wrapper for the [`awc::Client`](
/// https://docs.rs/awc/1.0/awc/struct.Client.html) with builder.
#[derive(Clone)]
pub struct WebClient {
    base_url: Rc<Url>,
    awc: awc::Client,
}

pub trait WebInterface {
    const API_URL_ENV_VAR: &'static str;
    const API_SUFFIX: &'static str;

    fn rebase_service_url(base_url: Rc<Url>) -> Result<Rc<Url>> {
        if let Some(url) = std::env::var(Self::API_URL_ENV_VAR).ok() {
            return Ok(Url::from_str(&url)?.into());
        }
        Ok(base_url.join(Self::API_SUFFIX)?.into())
    }

    fn from_client(client: WebClient) -> Self;
}

#[derive(Clone)]
pub struct WebRequestMeta {
    method: Method,
    url: String,
}

impl WebRequestMeta {
    fn new(method: Method, url: String) -> Self {
        WebRequestMeta { method, url }
    }

    fn as_request_err(&self, err: SendRequestError) -> Error {
        Error::from_request(err, self.method.clone(), self.url.clone())
    }

    fn as_response_err(&self, code: StatusCode, msg: String) -> Error {
        Error::from_response(code, msg, self.method.clone(), self.url.clone())
    }
}

pub struct WebRequest<T> {
    inner_request: T,
    meta: WebRequestMeta,
}

impl WebClient {
    pub fn builder() -> WebClientBuilder {
        WebClientBuilder::default()
    }

    pub fn with_token(token: &str) -> WebClient {
        WebClientBuilder::default().auth_token(token).build()
    }

    /// constructs endpoint url in form of `<base_url>/<suffix>`.
    ///
    /// suffix should not have leading slash ie. `offer` not `/offer`
    fn url<T: AsRef<str>>(&self, suffix: T) -> Result<url::Url> {
        Ok(self.base_url.join(suffix.as_ref())?)
    }

    pub fn request(&self, method: Method, url: &str) -> WebRequest<ClientRequest> {
        let url = self.url(url).unwrap().to_string();
        log::debug!("doing {} on {}", method, url);
        WebRequest {
            inner_request: self.awc.request(method.clone(), &url),
            meta: WebRequestMeta::new(method, url),
        }
    }

    pub async fn event_stream(&self, url: &str) -> Result<impl Stream<Item = Result<Event>>> {
        let url = self.url(url).unwrap().to_string();
        log::debug!("event stream at {}", url);
        let method = Method::GET;
        let request = self
            .awc
            .request(method.clone(), &url)
            .set(header::Accept(vec![header::qitem(mime::TEXT_EVENT_STREAM)]));
        let stream = request
            .send()
            .await
            .map_err(|e| Error::from_request(e, method, url))?
            .into_stream()
            .map_err(Error::from)
            .event_stream();
        Ok(stream)
    }

    pub fn get(&self, url: &str) -> WebRequest<ClientRequest> {
        self.request(Method::GET, url)
    }

    pub fn post(&self, url: &str) -> WebRequest<ClientRequest> {
        self.request(Method::POST, url)
    }

    pub fn put(&self, url: &str) -> WebRequest<ClientRequest> {
        self.request(Method::PUT, url)
    }

    pub fn delete(&self, url: &str) -> WebRequest<ClientRequest> {
        self.request(Method::DELETE, url)
    }

    pub fn interface<T: WebInterface>(&self) -> Result<T> {
        self.interface_at(None)
    }

    pub fn interface_at<T: WebInterface>(&self, base_url: impl Into<Option<Url>>) -> Result<T> {
        let base_url = match base_url.into() {
            Some(url) => url.into(),
            None => T::rebase_service_url(self.base_url.clone())?,
        };

        let awc = self.awc.clone();
        Ok(T::from_client(WebClient { base_url, awc }))
    }
}

impl WebRequest<ClientRequest> {
    pub fn send_json<T: Serialize + std::fmt::Debug>(
        self,
        value: &T,
    ) -> WebRequest<SendClientRequest> {
        log::trace!("sending payload: {:?}", value);
        WebRequest {
            inner_request: self.inner_request.send_json(value),
            meta: self.meta,
        }
    }

    pub fn send_bytes(self, bytes: Vec<u8>) -> WebRequest<SendClientRequest> {
        let inner_request = self
            .inner_request
            .content_type("application/octet-stream")
            .send_body(bytes);
        WebRequest {
            inner_request,
            meta: self.meta,
        }
    }

    pub fn send(self) -> WebRequest<SendClientRequest> {
        WebRequest {
            inner_request: self.inner_request.send(),
            meta: self.meta,
        }
    }
}

impl WebRequest<SendClientRequest> {
    async fn request(
        self,
    ) -> Result<ClientResponse<impl Stream<Item = std::result::Result<Bytes, PayloadError>>>> {
        let meta = self.meta.clone();
        let mut response = self
            .inner_request
            .await
            .map_err(|e| meta.as_request_err(e))?;

        log::trace!("{:?}", response.headers());
        if response.status().is_success() {
            Ok(response)
        } else {
            let msg = if response
                .headers()
                .get(header::CONTENT_TYPE)
                .map(|v| v.as_bytes() == b"application/json")
                .unwrap_or_default()
            {
                let err_msg = response.json().await;
                err_msg
                    .map(|e: ErrorMessage| e.message.unwrap_or_default())
                    .unwrap_or_else(|e| format!("error parsing error msg: {}", e))
            } else {
                match response.body().limit(MAX_BODY_SIZE).await {
                    Ok(ref bytes) => String::from_utf8_lossy(&bytes).to_string(),
                    Err(e) => e.to_string(),
                }
            };
            Err(meta.as_response_err(response.status(), msg))
        }
    }

    pub async fn bytes(self) -> Result<Vec<u8>> {
        Ok(self.request().await?.body().await?.to_vec())
    }

    pub async fn json<T: DeserializeOwned>(self) -> Result<T> {
        let meta = self.meta.clone();
        let mut response = self.request().await?;

        // allow empty body and no content (204) to pass smoothly
        if StatusCode::NO_CONTENT == response.status()
            || Some("0")
                == response
                    .headers()
                    .get(header::CONTENT_LENGTH)
                    .and_then(|h| h.to_str().ok())
        {
            return Ok(serde_json::from_value(serde_json::json!(()))?);
        }
        let raw_body = response.body().limit(MAX_BODY_SIZE).await?;
        let body = std::str::from_utf8(&raw_body)?;
        log::debug!(
<<<<<<< HEAD
            "WebRequest.json(). url={}, resp='{}'",
            self.url,
=======
            "WebRequest.json(). method={} url={}, resp={}",
            meta.method,
            meta.url,
>>>>>>> 75b96a40
            body.split_at(512.min(body.len())).0
        );
        Ok(serde_json::from_str(body)?)
    }
}

// this is used internally to translate from HTTP Timeout into default result
// (empty vec most of the time)
pub(crate) fn default_on_timeout<T: Default>(err: Error) -> Result<T> {
    match err {
        Error::TimeoutError { msg, url, .. } => {
            log::trace!("timeout getting url {}: {}", url, msg);
            Ok(Default::default())
        }
        _ => Err(err),
    }
}

#[derive(Clone, Debug)]
pub struct WebClientBuilder {
    pub(crate) api_url: Option<Url>,
    pub(crate) auth: Option<WebAuth>,
    pub(crate) headers: HeaderMap,
    pub(crate) timeout: Option<Duration>,
}

impl WebClientBuilder {
    pub fn auth_token(mut self, token: &str) -> Self {
        self.auth = Some(WebAuth::Bearer(token.to_string()));
        self
    }

    pub fn api_url(mut self, url: Url) -> Self {
        self.api_url = Some(url);
        self
    }

    pub fn timeout(mut self, timeout: Duration) -> Self {
        self.timeout = Some(timeout);
        self
    }

    pub fn header(mut self, name: String, value: String) -> Result<Self> {
        let name = HeaderName::from_str(name.as_str())?;
        let value = HeaderValue::from_str(value.as_str())?;

        self.headers.insert(name, value);
        Ok(self)
    }

    pub fn build(self) -> WebClient {
        let mut builder = awc::Client::build();

        if let Some(timeout) = self.timeout {
            builder = builder.timeout(timeout);
        } else {
            builder = builder.disable_timeout();
        }
        if let Some(auth) = &self.auth {
            builder = match auth {
                WebAuth::Bearer(token) => builder.bearer_auth(token),
            }
        }
        for (key, value) in self.headers.iter() {
            builder = builder.header(key.clone(), value.clone());
        }

        WebClient {
            base_url: Rc::new(self.api_url.unwrap_or_else(|| rest_api_url())),
            awc: builder.finish(),
        }
    }
}

impl Default for WebClientBuilder {
    fn default() -> Self {
        WebClientBuilder {
            api_url: None,
            auth: None,
            headers: HeaderMap::new(),
            timeout: None,
        }
    }
}

/// Builder for the query part of the URLs.
pub struct QueryParamsBuilder<'a> {
    serializer: form_urlencoded::Serializer<'a, String>,
}

impl<'a> QueryParamsBuilder<'a> {
    pub fn new() -> Self {
        let serializer = form_urlencoded::Serializer::new("".into());
        QueryParamsBuilder { serializer }
    }

    pub fn put<N: ToString, V: ToString>(mut self, name: N, value: Option<V>) -> Self {
        if let Some(v) = value {
            self.serializer
                .append_pair(&name.to_string().to_mixed_case(), &v.to_string());
        };
        self
    }

    pub fn build(mut self) -> String {
        self.serializer.finish()
    }
}

#[derive(Debug)]
pub struct Event {
    pub id: Option<u64>,
    pub event: String,
    pub data: String,
}

impl TryFrom<String> for Event {
    type Error = Error;

    fn try_from(string: String) -> Result<Self> {
        let mut id = None;
        let mut event = String::new();
        let mut data = Vec::<String>::new();

        for line in string.split('\n') {
            let split = line.splitn(2, ":").collect::<Vec<_>>();
            if split.len() < 2 {
                continue;
            }

            let value = split[1].trim_start();
            match split[0] {
                "event" => event = value.into(),
                "data" => data.push(value.into()),
                "id" => {
                    id = match value.parse::<u64>() {
                        Ok(id) => Some(id),
                        _ => None,
                    }
                }
                _ => (),
            }
        }
        if event.is_empty() {
            return Err(Error::EventStreamError("Missing event entry".into()));
        }
        let data = data.join("\n");
        Ok(Event { id, event, data })
    }
}

pub trait EventStreamExt<S, E>
where
    S: Stream<Item = std::result::Result<Bytes, E>> + Unpin + 'static,
    E: Into<Error>,
{
    fn event_stream(self) -> EventStream<S, E>;
}

impl<S, E> EventStreamExt<S, E> for S
where
    S: Stream<Item = std::result::Result<Bytes, E>> + Unpin + 'static,
    E: Into<Error>,
{
    fn event_stream(self) -> EventStream<S, E> {
        EventStream::new(self)
    }
}

pub struct EventStream<S, E>
where
    S: Stream<Item = std::result::Result<Bytes, E>> + Unpin + 'static,
{
    inner: Peekable<S>,
    buffer: BytesMut,
}

impl<S, E> EventStream<S, E>
where
    S: Stream<Item = std::result::Result<Bytes, E>> + Unpin + 'static,
    E: Into<Error>,
{
    pub fn new(stream: S) -> Self {
        EventStream {
            inner: stream.peekable(),
            buffer: BytesMut::new(),
        }
    }

    fn next_event(&mut self, start_idx: usize) -> Option<Result<Event>> {
        let idx = max(0, start_idx as i64 - 1) as usize;
        if let Some(idx) = Self::find(self.buffer.bytes(), b"\n\n", idx) {
            let bytes = self.buffer.split_to(idx);
            return String::from_utf8(bytes.to_vec())
                .map(Event::try_from)
                .map_err(Error::from)
                .ok();
        }
        None
    }

    fn find(source: &[u8], find: &[u8], start_idx: usize) -> Option<usize> {
        let mut find_idx = 0;
        for (i, b) in source.iter().enumerate().skip(start_idx) {
            if *b == find[find_idx] {
                find_idx += 1;
                if find_idx == find.len() {
                    return Some(i);
                }
            } else {
                find_idx = 0;
            }
        }
        None
    }
}

impl<S, E> Stream for EventStream<S, E>
where
    S: Stream<Item = std::result::Result<Bytes, E>> + Unpin + 'static,
    E: Into<Error>,
{
    type Item = std::result::Result<Event, Error>;

    fn poll_next(self: Pin<&mut Self>, cx: &mut Context<'_>) -> Poll<Option<Self::Item>> {
        let this = self.get_mut();
        if let Some(result) = this.next_event(0) {
            return Poll::Ready(Some(result));
        }

        match Pin::new(&mut this.inner).poll_next(cx) {
            Poll::Ready(Some(Ok(bytes))) => {
                let idx = this.buffer.len();
                this.buffer.extend(bytes.into_iter());

                if let Some(result) = this.next_event(idx) {
                    Poll::Ready(Some(result))
                } else {
                    if let Poll::Ready(_) = Pin::new(&mut this.inner).poll_peek(cx) {
                        cx.waker().wake_by_ref();
                    }
                    Poll::Pending
                }
            }
            Poll::Ready(Some(Err(e))) => Poll::Ready(Some(Err(e.into()))),
            Poll::Ready(None) => Poll::Ready(None),
            Poll::Pending => Poll::Pending,
        }
    }
}

/// Macro to facilitate URL formatting for REST API async bindings
macro_rules! url_format {
    {
        $path:expr $(,$var:ident)* $(,#[query] $varq:ident)* $(,)?
    } => {{
        let mut url = format!( $path $(, $var=$var)* );
        let query = crate::web::QueryParamsBuilder::new()
            $( .put( stringify!($varq), $varq ) )*
            .build();
        if query.len() > 1 {
            url = format!("{}?{}", url, query)
        }
        url
    }};
}

#[cfg(test)]
#[rustfmt::skip]
mod tests {
    use bytes::Bytes;
    use crate::web::EventStream;
    use futures::{StreamExt, FutureExt, Stream};
    use crate::Error;

    #[test]
    fn static_url() {
        assert_eq!(url_format!("foo"), "foo");
    }

    #[test]
    fn single_placeholder_url() {
        let bar = "qux";
        assert_eq!(url_format!("foo/{}", bar), "foo/qux");
    }

    #[test]
    fn single_var_url() {
        let bar = "qux";
        assert_eq!(url_format!("foo/{bar}", bar), "foo/qux");
    }

    // compilation error when wrong var name given
    //    #[test]
    //    fn wrong_single_var_url() {
    //        let bar="qux";
    //        assert_eq!(url_format!("foo/{baz}", bar), "foo/{}");
    //    }

    #[test]
    fn multi_var_url() {
        let bar = "qux";
        let baz = "quz";
        assert_eq!(
            url_format!("foo/{bar}/fuu/{baz}", bar, baz),
            "foo/qux/fuu/quz"
        );
    }

    #[test]
    fn empty_query_url() {
        let bar = Option::<String>::None;
        assert_eq!(url_format!("foo", #[query] bar), "foo");
    }

    #[test]
    #[rustfmt::skip]
    fn single_query_url() {
        let bar= Some("qux");
        assert_eq!(url_format!("foo", #[query] bar), "foo?bar=qux");
    }

    #[test]
    fn mix_query_url() {
        let bar = Option::<String>::None;
        let baz = Some("quz");
        assert_eq!(url_format!("foo", #[query] bar, #[query] baz), "foo?baz=quz");
    }

    #[test]
    fn multi_query_url() {
        let bar = Some("qux");
        let baz = Some("quz");
        assert_eq!(url_format!("foo", #[query] bar, #[query] baz), "foo?bar=qux&baz=quz");
    }

    #[test]
    fn multi_var_and_query_url() {
        let bar = "baara";
        let baz = 0;
        let qar = Some(true);
        let qaz = Some(3);
        assert_eq!(
            url_format!(
                "foo/{bar}/fuu/{baz}",
                bar,
                baz,
                #[query] qar,
                #[query] qaz
            ),
            "foo/baara/fuu/0?qar=true&qaz=3"
        );
    }

    async fn verify_stream<S, F>(f: F) -> anyhow::Result<()>
    where
        S: Stream<Item = std::result::Result<Bytes, Error>> + Unpin + 'static,
        F: Fn(&'static str) -> EventStream<S, Error>,
    {
        let src = r#"
:ping
event: stdout
data: some
data: output
id: 1

:ping

event: stderr
data:
id: 2

event: stdout
data: 0
id

"#;
        let stream = f(src);
        let events = stream.collect::<Vec<_>>().await;

        assert_eq!(events.len(), 4);
        let mut iter = events.into_iter();

        let event = iter.next().unwrap()?;
        assert_eq!(event.event, "stdout".to_string());
        assert_eq!(event.data, "some\noutput".to_string());
        assert_eq!(event.id, Some(1));

        assert!(iter.next().unwrap().is_err());

        let event = iter.next().unwrap()?;
        assert_eq!(event.event, "stderr".to_string());
        assert_eq!(event.data, "".to_string());
        assert_eq!(event.id, Some(2));

        let event = iter.next().unwrap()?;
        assert_eq!(event.event, "stdout".to_string());
        assert_eq!(event.data, "0".to_string());
        assert_eq!(event.id, None);

        Ok(())
    }

    #[actix_rt::test]
    async fn event_stream() {
        verify_stream(|s| {
            let stream = futures::stream::once(async move { Ok::<_, Error>(Bytes::from(s.to_string().into_bytes()))}.boxed_local());
            EventStream::new(stream)
        }).await.unwrap();

        verify_stream(|s| {
            let stream = futures::stream::iter(s.as_bytes()).chunks(5).map(|v| {
                Ok::<_, Error>(Bytes::from(v.iter().map(|b| **b).collect::<Vec<_>>()))
            });
            EventStream::new(stream)
        }).await.unwrap();

        verify_stream(|s| {
            let stream = futures::stream::iter(s.as_bytes()).chunks(1).map(|v| {
                Ok::<_, Error>(Bytes::from(v.iter().map(|b| **b).collect::<Vec<_>>()))
            });
            EventStream::new(stream)
        }).await.unwrap();
    }
}<|MERGE_RESOLUTION|>--- conflicted
+++ resolved
@@ -242,14 +242,9 @@
         let raw_body = response.body().limit(MAX_BODY_SIZE).await?;
         let body = std::str::from_utf8(&raw_body)?;
         log::debug!(
-<<<<<<< HEAD
-            "WebRequest.json(). url={}, resp='{}'",
-            self.url,
-=======
-            "WebRequest.json(). method={} url={}, resp={}",
+            "WebRequest.json(). method={} url={}, resp='{}'",
             meta.method,
             meta.url,
->>>>>>> 75b96a40
             body.split_at(512.min(body.len())).0
         );
         Ok(serde_json::from_str(body)?)
