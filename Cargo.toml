[package]
name = "ya-client"
<<<<<<< HEAD
version = "0.6.0"
=======
version = "0.5.3"
>>>>>>> e617eaea
description = "Yagna REST API client async binding"
authors = ["Golem Factory <contact@golem.network>"]
homepage = "https://github.com/golemfactory/ya-client"
repository = "https://github.com/golemfactory/ya-client"
license = "LGPL-3.0"
edition = "2018"

[features]
default = []
cli = ['structopt']
sgx = ['graphene-sgx', 'lazy_static', 'secp256k1', 'openssl', 'secp256k1/serde', 'secp256k1/rand', 'ya-client-model/sgx']

[workspace]
members = [
    "model",
]

[dependencies]
ya-client-model = { version= "^0.3", path = "model" }

<<<<<<< HEAD
awc = "=3.0.0-beta.4"
# pin actix-service version (awc -> actix-http dependency)
actix-service = "=2.0.0-beta.5"
bytes = "1.0"
=======
awc = "2.0"
actix-codec = "0.3"
bytes = "0.5"
>>>>>>> e617eaea
chrono = "0.4"
envy = "0.4"
futures = "0.3"
hex = "0.4"
heck = "0.3.1"
log = "0.4"
rand = "0.8"
mime = "0.3"
serde = "1.0"
serde_json = "1.0"
serde_qs = "0.8"
thiserror = "1.0"
url = "2.1"

graphene-sgx = { version = "0.3.3", optional = true }
lazy_static = { version = "1.4", optional = true }
secp256k1 = { version = "0.19", optional = true }
structopt = { version = "0.3.12", optional = true }
openssl = { version = "0.10", optional = true }

[dev-dependencies]
actix-rt = "2.2"
anyhow = "1.0"
env_logger = "0.7"
structopt = "0.3"

[package.metadata.release]
no-dev-version = true
enable-all-features = true<|MERGE_RESOLUTION|>--- conflicted
+++ resolved
@@ -1,10 +1,6 @@
 [package]
 name = "ya-client"
-<<<<<<< HEAD
 version = "0.6.0"
-=======
-version = "0.5.3"
->>>>>>> e617eaea
 description = "Yagna REST API client async binding"
 authors = ["Golem Factory <contact@golem.network>"]
 homepage = "https://github.com/golemfactory/ya-client"
@@ -25,16 +21,11 @@
 [dependencies]
 ya-client-model = { version= "^0.3", path = "model" }
 
-<<<<<<< HEAD
 awc = "=3.0.0-beta.4"
+actix-codec = "0.4"
 # pin actix-service version (awc -> actix-http dependency)
 actix-service = "=2.0.0-beta.5"
 bytes = "1.0"
-=======
-awc = "2.0"
-actix-codec = "0.3"
-bytes = "0.5"
->>>>>>> e617eaea
 chrono = "0.4"
 envy = "0.4"
 futures = "0.3"
