--- conflicted
+++ resolved
@@ -1,10 +1,6 @@
 [package]
 name = "ya-client"
-<<<<<<< HEAD
 version = "0.6.0"
-=======
-version = "0.5.1"
->>>>>>> 5c415f72
 description = "Yagna REST API client async binding"
 authors = ["Golem Factory <contact@golem.network>"]
 homepage = "https://github.com/golemfactory/ya-client"
