--- conflicted
+++ resolved
@@ -30,11 +30,8 @@
 futures = "0.3"
 hex = "0.4"
 log = "0.4"
-<<<<<<< HEAD
 mime = "0.3"
-=======
 rand = "0.6"
->>>>>>> bfebd234
 serde = "1.0"
 serde_json = "1.0"
 thiserror = "1.0"
