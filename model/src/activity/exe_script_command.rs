/*
 * Yagna Activity API
 *
 * It conforms with capability level 1 of the [Activity API specification](https://golem-network.gitbook.io/golem-internal-documentation-test/golem-activity-protocol/golem-activity-api).
 *
 * The version of the OpenAPI document: v1
 *
 *
 */

use crate::activity::ExeScriptCommandState;
use bytesize::ByteSize;
use serde::{Deserialize, Serialize};
use std::collections::HashMap;
use std::time::Duration;

#[derive(Clone, Debug, PartialEq, Serialize, Deserialize)]
#[serde(rename_all = "camelCase")]
pub enum ExeScriptCommand {
    Sign {},
    Deploy {
        #[serde(default)]
        net: Vec<Network>,
        #[serde(default)]
        hosts: HashMap<String, String>, // hostname -> IP
<<<<<<< HEAD
        #[serde(skip_serializing_if = "Option::is_none")]
        #[serde(default)]
        volumes: Option<Volumes>,
=======

        #[serde(default)]
        hostname: Option<String>,

        #[serde(default)]
        volumes: Vec<String>,

        #[serde(default)]
        env: HashMap<String, String>,

        #[serde(default)]
        progress: Option<ProgressArgs>,
>>>>>>> 3c1191be
    },
    Start {
        #[serde(default)]
        args: Vec<String>,
    },
    Run {
        entry_point: String,
        #[serde(default)]
        args: Vec<String>,
        #[serde(skip_serializing_if = "Option::is_none")]
        #[serde(default)]
        capture: Option<Capture>,
    },
    Transfer {
        from: String,
        to: String,
        #[serde(flatten)]
        args: TransferArgs,
        #[serde(default)]
        progress: Option<ProgressArgs>,
    },
    Terminate {},
}

#[derive(Clone, Debug, PartialEq, Serialize, Deserialize)]
#[serde(rename_all = "lowercase")]
pub enum VolumeMount {
    Host {},
    Ram {
        size: ByteSize,
    },
    Storage {
        size: ByteSize,
        #[serde(skip_serializing_if = "Option::is_none")]
        #[serde(default)]
        preallocate: Option<ByteSize>,
        #[serde(skip_serializing_if = "Option::is_none")]
        #[serde(default)]
        errors: Option<String>,
    },
}

#[derive(Clone, Debug, PartialEq, Serialize, Deserialize)]
#[serde(untagged)]
pub enum Volumes {
    Simple(Vec<String>),
    Detailed {
        #[serde(flatten)]
        volumes: HashMap<String, VolumeMount>,
    },
}

impl Volumes {
    pub fn as_volumes(self) -> HashMap<String, VolumeMount> {
        match self {
            Volumes::Simple(paths) => paths
                .into_iter()
                .map(|path| (path, VolumeMount::Host {}))
                .collect(),
            Volumes::Detailed { volumes } => volumes,
        }
    }
}

#[derive(Clone, Debug, PartialEq, Serialize, Deserialize)]
#[serde(rename_all = "camelCase")]
pub struct Network {
    pub id: String,
    pub ip: String,
    pub mask: Option<String>,
    pub gateway: Option<String>,
    pub node_ip: String,
    #[serde(default)]
    pub nodes: HashMap<String, String>, // IP -> NodeId
}

#[derive(Clone, Debug, PartialEq, Serialize, Deserialize, Default)]
#[serde(rename_all = "camelCase")]
pub struct Capture {
    #[serde(skip_serializing_if = "Option::is_none")]
    pub stdout: Option<CaptureMode>,
    #[serde(skip_serializing_if = "Option::is_none")]
    pub stderr: Option<CaptureMode>,
}

#[derive(Clone, Debug, PartialEq, Serialize, Deserialize)]
#[serde(rename_all = "camelCase")]
pub enum CaptureMode {
    AtEnd {
        #[serde(skip_serializing_if = "Option::is_none")]
        #[serde(flatten)]
        part: Option<CapturePart>,
        #[serde(skip_serializing_if = "Option::is_none")]
        format: Option<CaptureFormat>,
    },
    Stream {
        #[serde(skip_serializing_if = "Option::is_none")]
        limit: Option<usize>,
        #[serde(skip_serializing_if = "Option::is_none")]
        format: Option<CaptureFormat>,
    },
}

#[derive(Clone, Default, Debug, PartialEq, Eq, Serialize, Deserialize)]
#[serde(rename_all = "lowercase")]
pub enum CaptureFormat {
    #[default]
    #[serde(alias = "string")]
    Str,
    #[serde(alias = "binary")]
    Bin,
}

#[derive(Clone, Debug, PartialEq, Eq, Serialize, Deserialize)]
#[serde(rename_all = "camelCase")]
pub enum CapturePart {
    Head(usize),
    Tail(usize),
    HeadTail(usize),
}

#[derive(Clone, Debug, PartialEq, Serialize, Deserialize, Default)]
pub struct TransferArgs {
    pub format: Option<String>,
    pub depth: Option<usize>,
    pub fileset: Option<FileSet>,
}

#[derive(Clone, Debug, PartialEq, Serialize, Deserialize, Default)]
#[serde(rename_all = "camelCase")]
pub struct ProgressArgs {
    #[serde(default)]
    #[serde(with = "humantime_serde")]
    pub update_interval: Option<Duration>,
    /// Number of bytes after which next progress event will be sent.
    pub update_step: Option<usize>,
}

#[derive(Clone, Debug, PartialEq, Serialize, Deserialize)]
#[serde(untagged)]
pub enum FileSet {
    Pattern(SetEntry<String>),
    Object(SetEntry<SetObject>),
}

#[derive(Clone, Debug, PartialEq, Serialize, Deserialize, Default)]
pub struct SetObject {
    pub desc: Option<String>,
    pub includes: Option<SetEntry<String>>,
    pub excludes: Option<SetEntry<String>>,
}

#[derive(Clone, Debug, PartialEq, Serialize, Deserialize)]
#[serde(untagged)]
pub enum SetEntry<T> {
    Single(T),
    Multiple(Vec<T>),
}

impl From<ExeScriptCommand> for ExeScriptCommandState {
    fn from(cmd: ExeScriptCommand) -> Self {
        match cmd {
            ExeScriptCommand::Sign { .. } => ExeScriptCommandState {
                command: "Sign".to_string(),
                progress: None,
                params: None,
            },
            ExeScriptCommand::Deploy { .. } => ExeScriptCommandState {
                command: "Deploy".to_string(),
                progress: None,
                params: None,
            },
            ExeScriptCommand::Start { args } => ExeScriptCommandState {
                command: "Start".to_string(),
                progress: None,
                params: Some(args),
            },
            ExeScriptCommand::Run {
                entry_point,
                mut args,
                capture: _,
            } => ExeScriptCommandState {
                command: "Run".to_string(),
                progress: None,
                params: Some({
                    args.insert(0, entry_point);
                    args
                }),
            },
            ExeScriptCommand::Transfer { from, to, .. } => ExeScriptCommandState {
                command: "Transfer".to_string(),
                progress: None,
                params: Some(vec![from, to]),
            },
            ExeScriptCommand::Terminate {} => ExeScriptCommandState {
                command: "Terminate".to_string(),
                progress: None,
                params: None,
            },
        }
    }
}

#[cfg(test)]
mod test {
    use bytesize::ByteSize;

    use super::Volumes;
    use crate::activity::exe_script_command::VolumeMount;
    use std::collections::HashMap;

    #[test]
    fn test_transfers_parsing() {
        let command = r#"
        [ {"transfer": {
            "from": "http://some-site/data.zip",
            "to": "container:/app//in/data.zip"
          } },
          {"transfer": {
            "from": "http://some-site/data.zip",
            "to": "container:/app//in/",
            "format": "zip"
           } },
          {"transfer": {
            "from": "http://some-site/data.zip",
            "to": "container:/app//in/",
            "depth": 0,
            "format": "zip.0",
            "fileset": "*.o"
           } },
           {"transfer": {
            "from": "http://some-site/data.zip",
            "to": "container:/app//in/",
            "format": "zip.0",
            "fileset": [
                {"includes": "out/*",
                 "excludes": ["*.tmp", ".gitignore"]
                },
                {"includes": "gen-spec/*"
                }
            ]
           } }


        ]"#;
        let _: Vec<super::ExeScriptCommand> = serde_json::from_str(command).unwrap();
    }

    #[test]
    fn test_volumes_simple() {
        let volumes_json = r#"[
            "/golem/input",
            "/golem/output"
        ]"#;
        let volumes: Volumes = serde_json::from_str(&volumes_json).unwrap();

        assert_eq!(
            volumes,
            Volumes::Simple(vec![
                "/golem/input".to_string(),
                "/golem/output".to_string()
            ])
        );
    }

    #[test]
    fn test_volumes_detailed() {
        let volumes_json = r#"{
            "/golem/input": { "host": {} },
            "/golem/output": { "host": {} },
            "/storage": {
                "storage": {
                    "size": "10GiB",
                    "preallocate": "2GiB"
                }
            },
            "/": {
                "ram": {
                    "size": "1024MiB"
                }
            }
        }"#;
        let volumes: Volumes = serde_json::from_str(&volumes_json).unwrap();

        assert_eq!(
            volumes,
            Volumes::Detailed {
                volumes: {
                    let mut map = HashMap::new();
                    map.insert("/golem/input".to_string(), VolumeMount::Host {});
                    map.insert("/golem/output".to_string(), VolumeMount::Host {});
                    map.insert(
                        "/storage".to_string(),
                        VolumeMount::Storage {
                            size: ByteSize::gib(10),
                            preallocate: Some(ByteSize::gib(2)),
                            errors: None,
                        },
                    );
                    map.insert(
                        "/".to_string(),
                        VolumeMount::Ram {
                            size: ByteSize::b(1073741824),
                        },
                    );
                    map
                }
            }
        );
    }
}<|MERGE_RESOLUTION|>--- conflicted
+++ resolved
@@ -9,10 +9,8 @@
  */
 
 use crate::activity::ExeScriptCommandState;
-use bytesize::ByteSize;
 use serde::{Deserialize, Serialize};
 use std::collections::HashMap;
-use std::time::Duration;
 
 #[derive(Clone, Debug, PartialEq, Serialize, Deserialize)]
 #[serde(rename_all = "camelCase")]
@@ -23,24 +21,19 @@
         net: Vec<Network>,
         #[serde(default)]
         hosts: HashMap<String, String>, // hostname -> IP
-<<<<<<< HEAD
+
+        #[serde(default)]
+        hostname: Option<String>,
+
         #[serde(skip_serializing_if = "Option::is_none")]
         #[serde(default)]
         volumes: Option<Volumes>,
-=======
-
-        #[serde(default)]
-        hostname: Option<String>,
-
-        #[serde(default)]
-        volumes: Vec<String>,
 
         #[serde(default)]
         env: HashMap<String, String>,
 
         #[serde(default)]
         progress: Option<ProgressArgs>,
->>>>>>> 3c1191be
     },
     Start {
         #[serde(default)]
