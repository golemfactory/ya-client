use chrono::{DateTime, Utc};
use serde::{Deserialize, Serialize};
use strum_macros::Display;

use super::DriverStatusProperty;

#[derive(Clone, Debug, Serialize, Deserialize)]
#[serde(rename_all = "camelCase")]
pub struct DebitNoteEvent {
    pub debit_note_id: String,
    pub event_date: DateTime<Utc>,
    #[serde(flatten)]
    pub event_type: DebitNoteEventType,
}

#[derive(Clone, Debug, Display, Serialize, Deserialize)]
#[serde(tag = "eventType")]
pub enum DebitNoteEventType {
    DebitNoteReceivedEvent,
    DebitNoteAcceptedEvent,
    DebitNoteRejectedEvent {
        rejection: crate::payment::Rejection,
    },
    DebitNoteCancelledEvent,
    DebitNoteSettledEvent,
    DebitNotePaymentStatusEvent {
        property: DriverStatusProperty,
    },
    DebitNotePaymentOkEvent,
}

impl DebitNoteEventType {
    pub fn discriminant(&self) -> &'static str {
        use DebitNoteEventType::*;
        match self {
            DebitNoteReceivedEvent => "RECEIVED",
            DebitNoteAcceptedEvent => "ACCEPTED",
            DebitNoteRejectedEvent { .. } => "REJECTED",
            DebitNoteCancelledEvent => "CANCELLED",
            DebitNoteSettledEvent => "SETTLED",
            DebitNotePaymentStatusEvent { .. } => "PAYMENT_EVENT",
            DebitNotePaymentOkEvent => "PAYMENT_OK",
        }
    }

    pub fn details(&self) -> Option<serde_json::Value> {
        use serde_json::to_value;
        use DebitNoteEventType::*;

        match self {
            DebitNoteRejectedEvent { rejection } => to_value(rejection).ok(),
            DebitNotePaymentStatusEvent { property } => to_value(property).ok(),
            _ => None,
        }
    }

    pub fn from_discriminant_and_details(
        discriminant: &str,
        details: Option<serde_json::Value>,
    ) -> Option<Self> {
        use serde_json::from_value;
        use DebitNoteEventType::*;

        Some(match (discriminant, details) {
            ("RECEIVED", _) => DebitNoteReceivedEvent,
            ("ACCEPTED", _) => DebitNoteAcceptedEvent,
            ("REJECTED", Some(details)) => DebitNoteRejectedEvent {
                rejection: from_value(details).ok()?,
            },
            ("CANCELLED", _) => DebitNoteCancelledEvent,
            ("SETTLED", _) => DebitNoteSettledEvent,
            ("PAYMENT_EVENT", Some(details)) => DebitNotePaymentStatusEvent {
                property: from_value(details).ok()?,
            },
            ("PAYMENT_OK", _) => DebitNotePaymentOkEvent,
            _ => None?,
        })
    }
}

#[cfg(test)]
mod test {
    use super::*;
    use crate::payment::{Rejection, RejectionReason};
    use bigdecimal::{BigDecimal, FromPrimitive};

    #[test]
    fn test_serialize_rejected_event_has_flat_rejection() {
        let ie = DebitNoteEvent {
            debit_note_id: "ajdik".to_string(),
            event_date: DateTime::parse_from_str("2020-12-21T15:51:21.126645Z", "%+")
                .unwrap()
<<<<<<< HEAD
                .with_timezone(&Utc),
=======
                .into(),
>>>>>>> a3ee3cd0
            event_type: DebitNoteEventType::DebitNoteRejectedEvent {
                rejection: Rejection {
                    rejection_reason: RejectionReason::UnsolicitedService,
                    total_amount_accepted: BigDecimal::from_f32(13.14).unwrap(),
                    message: None,
                },
            },
        };

        assert_eq!(
            "{\"debitNoteId\":\"ajdik\",\
                \"eventDate\":\"2020-12-21T15:51:21.126645Z\",\
                \"eventType\":\"DebitNoteRejectedEvent\",\
                \"rejection\":{\
                    \"rejectionReason\":\"UNSOLICITED_SERVICE\",\
                    \"totalAmountAccepted\":\"13.14000\"\
                }\
             }",
            serde_json::to_string(&ie).unwrap()
        );
    }
}<|MERGE_RESOLUTION|>--- conflicted
+++ resolved
@@ -90,11 +90,7 @@
             debit_note_id: "ajdik".to_string(),
             event_date: DateTime::parse_from_str("2020-12-21T15:51:21.126645Z", "%+")
                 .unwrap()
-<<<<<<< HEAD
                 .with_timezone(&Utc),
-=======
-                .into(),
->>>>>>> a3ee3cd0
             event_type: DebitNoteEventType::DebitNoteRejectedEvent {
                 rejection: Rejection {
                     rejection_reason: RejectionReason::UnsolicitedService,
