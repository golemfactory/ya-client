--- conflicted
+++ resolved
@@ -39,13 +39,10 @@
     #[test]
     fn test_serialize_rejected_event_has_flat_rejection() {
         let ie = DebitNoteEvent {
-<<<<<<< HEAD
             node_id: NodeId::default(),
             agreement_id: "538115101743e2e79e9d34b554079f070d286a98f6542c50e7ad61c19538ee16"
                 .to_string(),
             activity_id: "12345".to_string(),
-=======
->>>>>>> bb0c28fb
             debit_note_id: "ajdik".to_string(),
             event_date: Utc
                 .datetime_from_str("2020-12-21T15:51:21.126645Z", "%+")
