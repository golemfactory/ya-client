use std::collections::HashMap;

use bigdecimal::BigDecimal;
use chrono::{DateTime, Utc};
use serde::{Deserialize, Serialize};
use serde_with::*;
use std::time::Duration;

#[derive(Clone, Debug, PartialEq, Serialize, Deserialize)]
pub struct ValidateDepositCall {
    #[serde(flatten)]
    pub arguments: HashMap<String, String>,
}

#[derive(Clone, Debug, PartialEq, Serialize, Deserialize)]
pub struct Deposit {
    pub id: String,
    pub contract: String,
    pub validate: Option<ValidateDepositCall>,
}

#[serde_as]
#[skip_serializing_none]
#[derive(Clone, Debug, PartialEq, Serialize, Deserialize)]
pub struct DepositUpdate {
    pub validate: Option<ValidateDepositCall>,
}

#[derive(Clone, Debug, PartialEq, Serialize, Deserialize)]
#[serde(rename_all = "camelCase")]
pub struct Allocation {
    pub allocation_id: String,
    pub address: String,
    pub payment_platform: String,
    pub total_amount: BigDecimal,
    pub spent_amount: BigDecimal,
    pub remaining_amount: BigDecimal,
    pub timestamp: DateTime<Utc>,
    pub timeout: Option<DateTime<Utc>>,
    pub deposit: Option<Deposit>,
    #[serde(default)]
    pub make_deposit: bool,
    #[serde_as(as = "Option<DurationSeconds<u64>>")]
    pub extend_timeout: Option<Duration>,
}

#[derive(Clone, Debug, PartialEq, Serialize, Deserialize)]
#[serde(rename_all = "camelCase")]
pub struct PaymentPlatform {
    pub driver: Option<String>,
    pub network: Option<String>,
    pub token: Option<String>,
}

#[derive(Clone, Debug, PartialEq, Serialize, Deserialize)]
#[serde(rename_all = "camelCase", untagged)]
pub enum PaymentPlatformEnum {
    PaymentPlatformName(String),
    PaymentPlatform(PaymentPlatform),
}

#[serde_as]
#[derive(Clone, Debug, PartialEq, Serialize, Deserialize)]
#[serde(rename_all = "camelCase")]
pub struct NewAllocation {
    pub address: Option<String>,
    pub payment_platform: Option<PaymentPlatformEnum>,
    pub total_amount: BigDecimal,
    pub timeout: Option<DateTime<Utc>>,
    pub deposit: Option<Deposit>,
    #[serde(default)]
    pub make_deposit: bool,
    #[serde_as(as = "Option<serde_with::DurationSeconds<u64>>")]
    pub extend_timeout: Option<Duration>,
}

#[derive(Clone, Debug, PartialEq, Serialize, Deserialize)]
#[serde(rename_all = "camelCase")]
pub struct AllocationUpdate {
    #[serde(skip_serializing_if = "Option::is_none", default)]
    pub total_amount: Option<BigDecimal>,
    #[serde(skip_serializing_if = "Option::is_none", default)]
    pub timeout: Option<DateTime<Utc>>,
<<<<<<< HEAD
}

#[cfg(test)]
mod test {
    use super::*;
    use serde::de::DeserializeOwned;
    use std::fmt::Debug;

    fn can_parse_to<T: DeserializeOwned + Debug>(json: &str) {
        let v: T = serde_json::from_str(json).unwrap();
        eprintln!("{:?}", v);
    }

    #[test]
    fn test_new_allocation() {
        can_parse_to::<NewAllocation>(
            r#"{
            "paymentPlatform": "erc20-polygon-glm",
            "totalAmount": 1.0,
            "timeout": "2023-08-28T15:16:31.858Z",
            "makeDeposit": false,
            "extendTimeout": 3600
        }"#,
        );
        can_parse_to::<NewAllocation>(
            r#"{
            "totalAmount": 5
        }"#,
        );
        can_parse_to::<NewAllocation>(
            r#"{
            "paymentPlatform": { "token": "GLM" },
            "totalAmount": "512.2345"
        }"#,
        );
    }

    #[test]
    fn test_allocation() {
        let j = serde_json::to_string(&Allocation {
            allocation_id: "".to_string(),
            address: "".to_string(),
            payment_platform: "".to_string(),
            total_amount: Default::default(),
            spent_amount: Default::default(),
            remaining_amount: Default::default(),
            timestamp: Default::default(),
            timeout: None,
            deposit: None,
            make_deposit: false,
            extend_timeout: None,
        })
        .unwrap();
        assert_eq!(
            r#"{"allocationId":"","address":"","paymentPlatform":"","totalAmount":"0","spentAmount":"0","remainingAmount":"0","timestamp":"1970-01-01T00:00:00Z","makeDeposit":false}"#,
            j
        );
    }
=======
    #[serde(skip_serializing_if = "Option::is_none", default)]
    pub deposit: Option<DepositUpdate>,
>>>>>>> b24dcc3e
}<|MERGE_RESOLUTION|>--- conflicted
+++ resolved
@@ -81,7 +81,8 @@
     pub total_amount: Option<BigDecimal>,
     #[serde(skip_serializing_if = "Option::is_none", default)]
     pub timeout: Option<DateTime<Utc>>,
-<<<<<<< HEAD
+    #[serde(skip_serializing_if = "Option::is_none", default)]
+    pub deposit: Option<DepositUpdate>,
 }
 
 #[cfg(test)]
@@ -140,8 +141,4 @@
             j
         );
     }
-=======
-    #[serde(skip_serializing_if = "Option::is_none", default)]
-    pub deposit: Option<DepositUpdate>,
->>>>>>> b24dcc3e
 }