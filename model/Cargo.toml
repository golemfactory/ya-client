--- conflicted
+++ resolved
@@ -1,10 +1,6 @@
 [package]
 name = "ya-client-model"
-<<<<<<< HEAD
 version = "0.3.2"
-=======
-version = "0.3.1"
->>>>>>> 5c415f72
 description = "Yagna REST API data model"
 authors = ["Golem Factory <contact@golem.network>"]
 homepage = "https://github.com/golemfactory/ya-client"
